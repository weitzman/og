<?php

/**
 * @file
 * Contains \Drupal\Tests\og\Unit\GroupManagerTest.
 */

namespace Drupal\Tests\og\Unit;

use Drupal\Core\Config\Config;
use Drupal\Core\Config\ConfigFactoryInterface;
use Drupal\Core\Entity\EntityStorageInterface;
use Drupal\Core\Entity\EntityTypeBundleInfoInterface;
use Drupal\Core\Entity\EntityTypeManagerInterface;
use Drupal\Core\State\StateInterface;
use Drupal\og\Event\DefaultRoleEvent;
use Drupal\og\Event\DefaultRoleEventInterface;
use Drupal\Tests\UnitTestCase;
use Drupal\og\Entity\OgRole;
use Drupal\og\Event\PermissionEventInterface;
use Drupal\og\GroupManager;
use Drupal\og\OgRoleInterface;
use Prophecy\Argument;
use Symfony\Component\EventDispatcher\EventDispatcherInterface;

/**
 * @group og
 * @coversDefaultClass \Drupal\og\GroupManager
 */
class GroupManagerTest extends UnitTestCase {

  /**
   * @var \Drupal\Core\Config\Config|\Prophecy\Prophecy\ObjectProphecy
   */
  protected $configProphecy;

  /**
   * @var \Drupal\Core\Config\ConfigFactoryInterface|\Prophecy\Prophecy\ObjectProphecy
   */
  protected $configFactoryProphecy;

  /**
   * @var \Drupal\Core\Entity\EntityTypeManagerInterface|\Prophecy\Prophecy\ObjectProphecy
   */
  protected $entityTypeManagerProphecy;

  /**
   * @var \Drupal\Core\Entity\EntityStorageInterface|\Prophecy\Prophecy\ObjectProphecy
   */
  protected $entityStorageProphecy;

  /**
   * @var \Drupal\og\Entity\OgRole|\Prophecy\Prophecy\ObjectProphecy
   */
  protected $ogRoleProphecy;

  /**
   * @var \Drupal\Core\Entity\EntityTypeBundleInfoInterface|\Prophecy\Prophecy\ObjectProphecy
   */
  protected $entityTypeBundleInfoProphecy;

  /**
   * @var \Symfony\Component\EventDispatcher\EventDispatcherInterface|\Prophecy\Prophecy\ObjectProphecy
   */
  protected $eventDispatcherProphecy;

  /**
   * @var \Drupal\og\Event\PermissionEventInterface|\Prophecy\Prophecy\ObjectProphecy
   */
  protected $permissionEventProphecy;

  /**
   * @var \Drupal\Core\State\StateInterface|\Prophecy\Prophecy\ObjectProphecy
   */
  protected $stateProphecy;

  /**
   * @var \Drupal\Core\Extension\ModuleHandlerInterface|\Prophecy\Prophecy\ObjectProphecy
   */
  protected $moduleHandlerProphecy;

  /**
   * {@inheritdoc}
   */
  public function setUp() {
    $this->configProphecy = $this->prophesize(Config::class);
    $this->configFactoryProphecy = $this->prophesize(ConfigFactoryInterface::class);
    $this->entityTypeManagerProphecy = $this->prophesize(EntityTypeManagerInterface::class);
    $this->entityStorageProphecy = $this->prophesize(EntityStorageInterface::class);
    $this->ogRoleProphecy = $this->prophesize(OgRole::class);
    $this->entityTypeBundleInfoProphecy = $this->prophesize(EntityTypeBundleInfoInterface::class);
    $this->eventDispatcherProphecy = $this->prophesize(EventDispatcherInterface::class);
    $this->permissionEventProphecy = $this->prophesize(PermissionEventInterface::class);
    $this->stateProphecy = $this->prophesize(StateInterface::class);
    $this->moduleHandlerProphecy = $this->prophesize('Drupal\Core\Extension\ModuleHandlerInterface');
  }

  /**
   * @covers ::__construct
   */
  public function testInstance() {
    // Just creating an instance should be lightweight, no methods should be
    // called.
    $group_manager = $this->createGroupManager();
    $this->assertInstanceOf(GroupManager::class, $group_manager);
  }

  /**
   * @covers ::getAllGroupBundles
   */
  public function testGetAllGroupBundles() {
    // It is expected that the group map will be retrieved from config.
    $groups = ['test_entity' => ['a', 'b']];
    $this->expectGroupMapRetrieval($groups);

    $manager = $this->createGroupManager();

    $this->assertSame($groups, $manager->getAllGroupBundles());
  }

  /**
   * @covers ::isGroup
   *
   * @dataProvider providerTestIsGroup
   */
  public function testIsGroup($entity_type_id, $bundle_id, $expected) {
    // It is expected that the group map will be retrieved from config.
    $groups = ['test_entity' => ['a', 'b']];
    $this->expectGroupMapRetrieval($groups);

    $manager = $this->createGroupManager();

    $this->assertSame($expected, $manager->isGroup($entity_type_id, $bundle_id));
  }

  /**
   * Data provider for testIsGroup
   *
   * @return array
   */
  public function providerTestIsGroup() {
    return [
      ['test_entity', 'a', TRUE],
      ['test_entity', 'b', TRUE],
      ['test_entity', 'c', FALSE],
      ['test_entity_non_existent', 'a', FALSE],
      ['test_entity_non_existent', 'c', FALSE],
    ];
  }

  /**
   * @covers ::getGroupsForEntityType
   */
  public function testGetGroupsForEntityType() {
    // It is expected that the group map will be retrieved from config.
    $groups = ['test_entity' => ['a', 'b']];
    $this->expectGroupMapRetrieval($groups);

    $manager = $this->createGroupManager();

    $this->assertSame($groups['test_entity'], $manager->getGroupsForEntityType('test_entity'));
    $this->assertSame([], $manager->getGroupsForEntityType('test_entity_non_existent'));
  }

  /**
   * @covers ::addGroup
   * @expectedException \InvalidArgumentException
   */
  public function testAddGroupExisting() {
    // It is expected that the group map will be retrieved from config.
    $groups_before = ['test_entity' => ['a', 'b']];
    $this->expectGroupMapRetrieval($groups_before);

    $groups_after = ['test_entity' => ['a', 'b', 'c']];

    $this->configProphecy->get('groups')
      ->willReturn($groups_after)
      ->shouldBeCalled();

    $manager = $this->createGroupManager();

    // Add to existing.
    $manager->addGroup('test_entity', 'c');
<<<<<<< HEAD

    $this->assertSame(['a', 'b', 'c'], $manager->getGroupsForEntityType('test_entity'));
    $this->assertTrue($manager->isGroup('test_entity', 'c'));
=======
>>>>>>> 2e8581be
  }

  /**
   * @covers ::addGroup
   */
  public function testAddGroupNew() {
    $this->configFactoryProphecy->getEditable('og.settings')
      ->willReturn($this->configProphecy->reveal())
      ->shouldBeCalled();

    // It is expected that the group map will be retrieved from config.
    $groups_before = [];
    $this->expectGroupMapRetrieval($groups_before);

    $groups_after = ['test_entity_new' => ['a']];

    $config_prophecy = $this->configProphecy;
    $this->configProphecy->set('groups', $groups_after)
      ->will(function () use ($groups_after, $config_prophecy) {
        $config_prophecy->get('groups')
          ->willReturn($groups_after)
          ->shouldBeCalled();
      })
      ->shouldBeCalled();

    $this->configProphecy->save()
      ->shouldBeCalled();

    $manager = $this->createGroupManager();

    $this->expectDefaultRoleCreation('test_entity_new', 'a');

    // Add a new entity type.
    $manager->addGroup('test_entity_new', 'a');
    $this->assertSame(['a'], $manager->getGroupsForEntityType('test_entity_new'));
    $this->assertTrue($manager->isGroup('test_entity_new', 'a'));
  }

  /**
   * @covers ::addGroup
   */
  public function testRemoveGroup() {
    $this->configFactoryProphecy->getEditable('og.settings')
      ->willReturn($this->configProphecy->reveal())
      ->shouldBeCalled();

    // It is expected that the group map will be retrieved from config.
    $groups_before = ['test_entity' => ['a', 'b']];
    $this->expectGroupMapRetrieval($groups_before);

    $groups_after = ['test_entity' => ['a']];

    $this->configProphecy->set('groups', $groups_after)
      ->shouldBeCalled();

    $this->configProphecy->save()
      ->shouldBeCalled();

    $this->configProphecy->get('groups')
      ->willReturn($groups_after)
      ->shouldBeCalled();

    $this->expectRoleRemoval('test_entity', 'b');

    $manager = $this->createGroupManager();

    // Add to existing.
    $manager->removeGroup('test_entity', 'b');
    $this->assertSame(['a'], $manager->getGroupsForEntityType('test_entity'));
    $this->assertFalse($manager->isGroup('test_entity', 'b'));
    $this->assertTrue($manager->isGroup('test_entity', 'a'));
  }

  /**
   * Creates a group manager instance with a mock config factory.
   *
   * @return \Drupal\og\GroupManager
   */
  protected function createGroupManager() {
    // It is expected that the role storage will be initialized.
    $this->entityTypeManagerProphecy->getStorage('og_role')
      ->willReturn($this->entityStorageProphecy->reveal())
      ->shouldBeCalled();

    return new GroupManager(
      $this->configFactoryProphecy->reveal(),
      $this->entityTypeManagerProphecy->reveal(),
      $this->entityTypeBundleInfoProphecy->reveal(),
<<<<<<< HEAD
      $this->stateProphecy->reveal(),
      $this->moduleHandlerProphecy->reveal()
=======
      $this->eventDispatcherProphecy->reveal(),
      $this->stateProphecy->reveal()
>>>>>>> 2e8581be
    );
  }

  /**
   * Sets up an expectation that the group map will be retrieved from config.
   *
   * @param array $groups
   *   The expected group map that will be returned by the mocked config.
   */
  protected function expectGroupMapRetrieval($groups = []) {
    $this->configFactoryProphecy->get('og.settings')
      ->willReturn($this->configProphecy->reveal())
      ->shouldBeCalled();

    $this->configProphecy->get('groups')
      ->willReturn($groups)
      ->shouldBeCalled();
  }

  /**
   * Mocked method calls when system under test should create default roles.
   *
   * @param string $entity_type
   *   The entity type for which default roles should be created.
   * @param string $bundle
   *   The bundle for which default roles should be created.
   */
  protected function expectDefaultRoleCreation($entity_type, $bundle) {
    // In order to populate the default roles for a new group type, it is
    // expected that the list of default roles to populate will be retrieved
    // from the event listener.
    $this->eventDispatcherProphecy->dispatch(DefaultRoleEventInterface::EVENT_NAME, Argument::type(DefaultRoleEvent::class))
      ->shouldBeCalled();

    foreach ([OgRoleInterface::ANONYMOUS, OgRoleInterface::AUTHENTICATED] as $role_name) {
      $this->addNewDefaultRole($entity_type, $bundle, $role_name);
    }
  }

  /**
   * Expected method calls when creating a new default role.
   *
   * @param string $entity_type
   *   The entity type for which the default role should be created.
   * @param string $bundle
   *   The bundle for which the default role should be created.
   * @param string $role_name
   *   The name of the role being created.
   */
  protected function addNewDefaultRole($entity_type, $bundle, $role_name) {
    // Make references of class properties in the local scope so that we can
    // pass them to anonymous functions which are used as Prophecy promises.
    $permission_event = $this->permissionEventProphecy;
    $og_role = $this->ogRoleProphecy;

    // It is expected that the OG permissions that need to be populated on the
    // new role will be requested from the PermissionEvent listener. In order to
    // get the role name, this will be requested from the OgRole object.
    $this->eventDispatcherProphecy->dispatch(PermissionEventInterface::EVENT_NAME, Argument::type('\Drupal\og\Event\PermissionEvent'))
      ->willReturn($this->permissionEventProphecy->reveal())
      ->shouldBeCalled();

    // It is expected that the role will be created with default properties.
    $this->entityStorageProphecy->create($this->getDefaultRoleProperties($role_name))
      ->will(function () use ($entity_type, $bundle, $role_name, $permission_event, $og_role) {
        // For each role that is created it is expected that the role name will
        // be retrieved, so that the role name can be used to filter the
        // permissions.
        // This type of behavior is mocked in Prophecy using a 'promise' - the
        // call to getName() returns a different result depending on the last
        // call that was made to EntityStorageInterface::create(), and by itself
        // it changes the argument that is used for filterByDefaultRole().
        // @see https://github.com/phpspec/prophecy#arguments-wildcarding
        $og_role->getName()
          ->will(function () use ($role_name, $permission_event) {
            $permission_event->filterByDefaultRole($role_name)
              ->willReturn([])
              ->shouldBeCalled();
            return $role_name;
          })
          ->shouldBeCalled();

        // The group type, bundle and permissions will have to be set on the new
        // role.
        $og_role->setGroupType($entity_type)->shouldBeCalled();
        $og_role->setGroupBundle($bundle)->shouldBeCalled();
        return $og_role->reveal();
      })
      ->shouldBeCalled();

    // The role is expected to be saved.
    $this->ogRoleProphecy->save()
      ->willReturn(1)
      ->shouldBeCalled();
  }

  /**
   * Returns the expected properties of the default role with the given name.
   *
   * @param string $role_name
   *   The name of the default role for which to return the properties.
   *
   * @return array
   *   The default properties.
   */
  protected function getDefaultRoleProperties($role_name) {
    $role_properties = [
      OgRoleInterface::ANONYMOUS => [
        'role_type' => OgRoleInterface::ROLE_TYPE_REQUIRED,
        'label' => 'Non-member',
        'name' => OgRoleInterface::ANONYMOUS,
      ],
      OgRoleInterface::AUTHENTICATED => [
        'role_type' => OgRoleInterface::ROLE_TYPE_REQUIRED,
        'label' => 'Member',
        'name' => OgRoleInterface::AUTHENTICATED,
      ],
    ];

    return $role_properties[$role_name];
  }

  /**
   * Expected method calls when deleting roles after a group is deleted.
   *
   * @param string $entity_type_id
   *   The entity type for which the roles should be deleted.
   * @param string $bundle_id
   *   The bundle for which the roles should be deleted.
   */
  protected function expectRoleRemoval($entity_type_id, $bundle_id) {
    // It is expected that a call is done to retrieve all roles associated with
    // the group. This will return the 3 default role entities.
    $this->entityTypeManagerProphecy->getStorage('og_role')
      ->willReturn($this->entityStorageProphecy->reveal())
      ->shouldBeCalled();

    $properties = [
      'group_type' => $entity_type_id,
      'group_bundle' => $bundle_id,
    ];
    $this->entityStorageProphecy->loadByProperties($properties)
      ->willReturn([
        $this->ogRoleProphecy->reveal(),
        $this->ogRoleProphecy->reveal(),
        $this->ogRoleProphecy->reveal(),
      ])
      ->shouldBeCalled();

    // It is expected that all roles will be deleted, so three delete() calls
    // will be made.
    $this->ogRoleProphecy->delete()
      ->shouldBeCalledTimes(3);
  }

}<|MERGE_RESOLUTION|>--- conflicted
+++ resolved
@@ -181,12 +181,9 @@
 
     // Add to existing.
     $manager->addGroup('test_entity', 'c');
-<<<<<<< HEAD
 
     $this->assertSame(['a', 'b', 'c'], $manager->getGroupsForEntityType('test_entity'));
     $this->assertTrue($manager->isGroup('test_entity', 'c'));
-=======
->>>>>>> 2e8581be
   }
 
   /**
@@ -275,13 +272,8 @@
       $this->configFactoryProphecy->reveal(),
       $this->entityTypeManagerProphecy->reveal(),
       $this->entityTypeBundleInfoProphecy->reveal(),
-<<<<<<< HEAD
-      $this->stateProphecy->reveal(),
-      $this->moduleHandlerProphecy->reveal()
-=======
       $this->eventDispatcherProphecy->reveal(),
       $this->stateProphecy->reveal()
->>>>>>> 2e8581be
     );
   }
 

--- conflicted
+++ resolved
@@ -142,12 +142,7 @@
     $this->adminUser = User::create(['name' => $this->randomString()]);
     $this->adminUser->save();
 
-<<<<<<< HEAD
-
     // Declare the test entity as being a group.
-=======
-    // Define the group content as group.
->>>>>>> 9f6c562c
     Og::groupManager()->addGroup('entity_test', $this->groupBundle);
 
     // Create a group and associate with user 1.

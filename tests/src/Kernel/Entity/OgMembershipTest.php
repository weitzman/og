<?php

namespace Drupal\Tests\og\Kernel\Entity;

use Drupal\Component\Utility\Unicode;
use Drupal\entity_test\Entity\EntityTest;
use Drupal\KernelTests\KernelTestBase;
use Drupal\og\Entity\OgMembership;
use Drupal\og\Og;
use Drupal\user\Entity\User;
use Drupal\user\UserInterface;

/**
 * Tests the OgMembership entity.
 *
 * @group og
 * @coversDefaultClass \Drupal\og\Entity\OgMembership
 */
class OgMembershipTest extends KernelTestBase {

  /**
   * {@inheritdoc}
   */
  public static $modules = [
    'entity_test',
    'field',
    'og',
    'system',
    'user',
  ];

  /**
   * Test group.
   *
   * @var \Drupal\Core\Entity\EntityInterface
   */
  protected $group;

  /**
   * Test user.
   *
   * @var \Drupal\user\UserInterface
   */
  protected $user;

  /**
   * The entity type manager.
   *
   * @var \Drupal\Core\Entity\EntityTypeManagerInterface
   */
  protected $entityTypeManager;

  /**
   * {@inheritdoc}
   */
  protected function setUp() {
    parent::setUp();

    $this->installConfig(['og']);
    $this->installEntitySchema('og_membership');
    $this->installEntitySchema('entity_test');
    $this->installEntitySchema('user');
    $this->installSchema('system', 'sequences');

    $this->entityTypeManager = $this->container->get('entity_type.manager');

    // Create a bundle and add as a group.
    $group = EntityTest::create([
      'type' => Unicode::strtolower($this->randomMachineName()),
      'name' => $this->randomString(),
    ]);

    $group->save();
    $this->group = $group;

    // Add that as a group.
    Og::groupManager()->addGroup('entity_test', $group->bundle());

    // Create test user.
    $user = User::create(['name' => $this->randomString()]);
    $user->save();

    $this->user = $user;
  }

  /**
   * Tests getting and setting users on OgMemberships.
   *
   * @covers ::getUser
   * @covers ::setUser
   */
  public function testGetSetUser() {
    $membership = OgMembership::create();
    $membership
      ->setUser($this->user)
      ->setGroup($this->group)
      ->save();

    // Check the user is returned.
    $this->assertInstanceOf(UserInterface::class, $membership->getUser());
    $this->assertEquals($this->user->id(), $membership->getUser()->id());

    // And after re-loading.
    $membership = $this->entityTypeManager->getStorage('og_membership')->loadUnchanged($membership->id());

    $this->assertInstanceOf(UserInterface::class, $membership->getUser());
    $this->assertEquals($this->user->id(), $membership->getUser()->id());
  }

  /**
   * Tests exceptions are thrown when trying to save a membership with no user.
   *
   * @covers ::preSave
   * @expectedException \Drupal\Core\Entity\EntityStorageException
   */
<<<<<<< HEAD
  public function testSetNoUserException() {
    /** @var OgMembershipInterface $membership */
    $membership = OgMembership::create(['type' => OgMembershipInterface::TYPE_DEFAULT]);
=======
  public function testGetSetUserException() {
    /** @var OgMembership $membership */
    $membership = OgMembership::create();
>>>>>>> 3131a360
    $membership
      ->setGroup($this->group)
      ->save();
  }

  /**
   * Tests exceptions are thrown when trying to save a membership with no group.
   *
   * @covers ::preSave
   * @expectedException \Drupal\Core\Entity\EntityStorageException
   */
  public function testSetNoGroupException() {
    /** @var OgMembershipInterface $membership */
    $membership = OgMembership::create();
    $membership
      ->setUser($this->user)
      ->save();
  }

  /**
   * Tests saving a membership with a non group entity.
   *
   * @covers ::preSave
   * @expectedException \Drupal\Core\Entity\EntityStorageException
   */
  public function testSetNonValidGroupException() {
    $non_group = EntityTest::create([
      'type' => Unicode::strtolower($this->randomMachineName()),
      'name' => $this->randomString(),
    ]);

    $non_group->save();
    /** @var OgMembershipInterface $membership */
    $membership = OgMembership::create();
    $membership
      ->setUser($this->user)
      ->setGroup($non_group)
      ->save();
  }

}<|MERGE_RESOLUTION|>--- conflicted
+++ resolved
@@ -7,6 +7,7 @@
 use Drupal\KernelTests\KernelTestBase;
 use Drupal\og\Entity\OgMembership;
 use Drupal\og\Og;
+use Drupal\og\OgMembershipInterface;
 use Drupal\user\Entity\User;
 use Drupal\user\UserInterface;
 
@@ -113,15 +114,9 @@
    * @covers ::preSave
    * @expectedException \Drupal\Core\Entity\EntityStorageException
    */
-<<<<<<< HEAD
   public function testSetNoUserException() {
     /** @var OgMembershipInterface $membership */
     $membership = OgMembership::create(['type' => OgMembershipInterface::TYPE_DEFAULT]);
-=======
-  public function testGetSetUserException() {
-    /** @var OgMembership $membership */
-    $membership = OgMembership::create();
->>>>>>> 3131a360
     $membership
       ->setGroup($this->group)
       ->save();

--- conflicted
+++ resolved
@@ -29,11 +29,7 @@
   /**
    * {@inheritdoc}
    */
-<<<<<<< HEAD
-  public static $modules = ['entity_test', 'node', 'og_ui'];
-=======
   public static $modules = ['block_content', 'entity_test', 'node', 'og_ui'];
->>>>>>> 43fca112
 
   /**
    * An administrator user.
@@ -41,26 +37,6 @@
    * @var \Drupal\user\Entity\User
    */
   protected $adminUser;
-<<<<<<< HEAD
-
-  /**
-   * The entity type manager.
-   *
-   * @var \Drupal\Core\Entity\EntityTypeManagerInterface
-   */
-  protected $entityTypeManager;
-
-  /**
-   * {@inheritdoc}
-   */
-  public function setUp() {
-    parent::setUp();
-
-    $this->entityTypeManager = \Drupal::entityTypeManager();
-
-    // Log in as an administrator that can manage content types.
-    $this->adminUser = $this->drupalCreateUser(array('bypass node access', 'administer content types'));
-=======
 
   /**
    * The entity type manager.
@@ -83,7 +59,6 @@
       'administer content types',
       'bypass node access',
     ]);
->>>>>>> 43fca112
     $this->drupalLogin($this->adminUser);
   }
 
@@ -91,24 +66,16 @@
    * Test that group and group content bundles can be created through the UI.
    */
   public function testCreate() {
-<<<<<<< HEAD
-=======
     // Create a custom block and define it as a group type. We make sure the
     // group and group content are of different entity types so we can test that
     // the correct entity type is referenced.
->>>>>>> 43fca112
     $edit = [
       'label' => 'school',
       'id' => 'school',
       'og_is_group' => 1,
     ];
-<<<<<<< HEAD
-    $this->drupalGet('admin/structure/types/add');
-    $this->submitForm($edit, t('Save content type'));
-=======
     $this->drupalGet('admin/structure/block/block-content/types/add');
     $this->submitForm($edit, t('Save'));
->>>>>>> 43fca112
 
     $edit = [
       'name' => 'class',

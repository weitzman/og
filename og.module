<?php

/**
 * @file
 * Enable users to create and manage groups with roles and permissions.
 */

define('OG_REQUIRED_CTOOLS_API', '2.0-alpha');

// Load all Field module hooks for Organic groups.
require(drupal_get_path('module', 'og') . '/og.field.inc');

/**
 * Define active group content states.
 */
define('OG_STATE_ACTIVE', 1);

/**
 * Define pending group content states. The user is subscribed to the group but
 * isn't an active member yet.
 */
define('OG_STATE_PENDING', 2);

/**
 * Define blocked group content states. The user is rejected from the group.
 */
define('OG_STATE_BLOCKED', 3);

/**
 * Group audience field.
 */
define('OG_AUDIENCE_FIELD', 'group_audience');

/**
 * Group audience widget.
 */
define('OG_AUDIENCE_WIDGET', 'group_audience');

/**
 * Group audience widget.
 */
define('OG_AUDIENCE_AUTOCOMPLETE_WIDGET', 'group_audience_autocomplete');

/**
 * Group field.
 */
define('OG_GROUP_FIELD', 'group_group');

/**
 * Group default roles and permissions field.
 */
define('OG_DEFAULT_ACCESS_FIELD', 'og_roles_permissions');

/**
 * Group membership state field.
 */
define('OG_MEMBERSHIP_STATE_FIELD', 'og_membership_state');

/**
 * The role name of group non-members.
 */
define('OG_ANONYMOUS_ROLE', 'non-member');

/**
 * The role name of group member.
 */
define('OG_AUTHENTICATED_ROLE', 'member');

/**
 * The role name of group administrator.
 */
define('OG_ADMINISTRATOR_ROLE', 'administrator member');

/**
 * Implements hook_help().
 */
function og_help($section, $arg) {
  switch ($section) {
    case 'admin/help#og':
      $path = drupal_get_path('module', 'og');
      $output  = '<p>' . t("Read the <a href='@url'>README.txt</a> file in the Organic groups module directory.", array('@url' => "/$path/README.txt")) . '</p>';
      $output .= '<p>' . t("Information about Organic Groups can also be found on the module's<a href='@og'>documentation page</a>.", array('@og' => 'http://drupal.org/documentation/modules/og')) . '</p>';
      return $output;
  }
}

/**
 * Implements hook_entity_info().
 */
function og_entity_info() {
  $items['group'] = array(
    'label' => t('Organic groups group'),
    'entity class' => 'EntityOg',
    'controller class' => 'EntityAPIController',
    'base table' => 'og',
    'fieldable' => TRUE,
    'entity keys' => array(
      'id' => 'gid',
    ),
  );

  $items['og_membership'] = array(
    'label' => t('Organic groups membership'),
    'entity class' => 'EntityOgMembership',
    'controller class' => 'EntityAPIController',
    'base table' => 'og_membership',
    'fieldable' => TRUE,
    'entity keys' => array(
      'id' => 'id',
      // The membership has no label.
      'label' => FALSE,
    ),
    'module' => 'og',
    'access callback' => 'og_membership_access',
    // Enable the entity API's admin UI.
    'admin ui' => array(
      // TODO: This path doesn't exist before OG-ui.
      'path' => 'admin/config/group/group-membership',
      'file' => 'og.admin.inc',
      'controller class' => 'OgMembershipUIController',
    ),
  );
  return $items;
}

/**
 * Implements hook_menu().
 */
function og_menu() {
  $items = array();
  $items['group/autocomplete'] = array(
    'title' => 'group autocomplete',
    'page callback' => 'og_field_audience_autocomplete',
    'access arguments' => array('access content'),
    'type' => MENU_CALLBACK
  );
  return $items;
}

/**
 * Implements hook_entity_property_info().
 *
 * Entity metadata hook.
 */
function og_entity_property_info() {
  $info = array();
  $properties = &$info['group']['properties'];

  $properties['gid'] = array(
    'label' => t("Group ID"),
    'type' => 'integer',
    'description' => t("The unique ID of the group."),
    'required' => TRUE,
  );

  $properties['etid'] = array(
    'label' => t("Object ID"),
    'type' => 'integer',
    'description' => t("The ID of the entity."),
    'required' => TRUE,
  );

  $properties['entity_type'] = array(
    'label' => t("Object type"),
    'type' => 'text',
    'description' => t("The entity type."),
    'required' => TRUE,
  );

  $properties['state'] = array(
    'label' => t("State"),
    'type' => 'text',
    'description' => t("The state of the group."),
    'setter callback' => 'entity_metadata_verbatim_set',
    'options list' => 'og_group_states',
  );

  $properties['label'] = array(
    'label' => t("Label"),
    'type' => 'text',
    'description' => t("The label of the entity."),
    'required' => TRUE,
  );

  $properties['created'] = array(
    'label' => t("Date created"),
    'type' => 'date',
    'description' => t("The date the group was created."),
    'setter callback' => 'entity_metadata_verbatim_set',
  );

  $properties['members'] = array(
    'label' => t("Members"),
    'type' => 'list<user>',
    'description' => t("A list of members in group."),
    'getter callback' => 'og_group_get_properties',
  );

  return $info;
}

/**
 * Property getter callback.
 */
function og_group_get_properties($group, array $options, $name) {
  switch ($name) {
    case 'members':
      $return = array();
      if (!empty($group->gid)) {
        $query = new EntityFieldQuery();
        $query
          ->entityCondition('entity_type', 'user')
          ->fieldCondition(OG_AUDIENCE_FIELD, 'gid', $group->gid, '=');

        $result = $query->execute();
        if (!empty($result['user'])) {
          $return = array_keys($result['user']);
        }
      }
      return $return;
  }
}

/**
 * Implements hook_modules_enabled().
 */
function og_modules_enabled($modules) {
  // Make sure we already have the Drupal 7 tables.
  if (module_exists('og') && db_table_exists('og') && db_field_exists('og', 'gid')) {
    foreach ($modules as $module) {
      // Add default roles and permissions, if existing and not set yet.
      og_set_global_access_module($module);
    }
  }
}

/**
 * Implements hook_modules_uninstalled().
 */
function og_modules_uninstalled($modules) {
  // Delete module's permissions.
  og_permissions_delete_by_module($modules);
}

/**
 * Implementation of hook_ctools_plugin_directory().
 */
function og_ctools_plugin_directory($module, $plugin) {
  // Safety: go away if CTools is not at an appropriate version.
  if (!module_invoke('ctools', 'api_version', OG_REQUIRED_CTOOLS_API)) {
    return;
  }

  if ($module == 'ctools') {
    return 'plugins/' . $plugin;
  }
}

/**
 * Implements hook_og_views_relationship().
 *
 * Add relationship information for all core's enteties.
 */
function og_og_views_relationship() {
  $items = array();

  $items['node'] = array(
    'entity' => 'node',
    'views table' => 'node',
    'join field' => 'nid',
  );

  $items['comment'] = array(
    'entity' => 'comment',
    'views table' => 'comment',
    'join field' => 'cid',
  );

  $items['user'] = array(
    'entity' => 'user',
    'views table' => 'users',
    'join field' => 'uid',
  );

  //TODO: Add all enteties.

  return $items;
}

/**
 * Implements hook_permission().
 */
function og_permission() {
  return array(
    'administer group' =>  array(
      'title' => t('Administer Organic groups permissions'),
      'description' => t('Administer all groups and permissions.'),
    ),
  );
}

/**
 * Implement hook_og_permission().
 */
function og_og_permission() {
  // Generate standard node permissions for all applicable node types.
  $perms = array();

  $perms['update group'] = array(
    'title' => t('Edit group'),
    'description' => t('Edit the group. Note: This permission controls only node entity type groups.'),
    'default role' => array(OG_ADMINISTRATOR_ROLE),
  );
  $perms['administer group'] = array(
    'title' => t('Administer group'),
    'description' => t('Manage or block users, and manage their role assignments in the group.'),
    'default role' => array(OG_ADMINISTRATOR_ROLE),
  );

  foreach (node_permissions_get_configured_types() as $type) {
    $perms = array_merge($perms, og_list_permissions($type));
  }

  return $perms;
}


/**
 * Implement hook_og_default_roles()
 */
function og_og_default_roles() {
  return array(OG_ADMINISTRATOR_ROLE);
}

/**
 * Implement hook_node_access()
 */
function og_node_access($node, $op, $account) {
  // If not a group type or the operation is node creation which still has no
  // groups so we can't check it yet, we ignore the access.
  $return = NODE_ACCESS_IGNORE;

  $type = is_string($node) ? $node : (is_array($node) ? $node['type'] : $node->type);
  if (in_array($op, array('update', 'delete'))) {
    if (og_is_group_type('node', $type) && $group = og_get_group('node', $node->nid)) {
      $return = NODE_ACCESS_DENY;
      // The node is a group.
      if (og_user_access($group->gid, $op . ' group', $account)) {
        $return = NODE_ACCESS_ALLOW;
      }
    }
    // A single content type can act as a group and as group content, so make
    // sure that even if the user doesn't have access on the group itself,
    // further access checks are performed.
    // However if we already have access, then skip the following access checks.
    if ($return != NODE_ACCESS_ALLOW && og_is_group_content_type('node', $type) && $gids = og_get_entity_groups('node', $node)) {
      $return = NODE_ACCESS_DENY;
      // We don't have a context, so we need to get all the permissions
      // of all the groups. We don't intersect with the user's group, as
      // groups might allow anonymous members access.
      foreach ($gids as $gid) {
        if (og_user_access($gid, "administer group", $account) ||
          // Any content.
          og_user_access($gid, "$op any $type content", $account) ||
          // Users own content.
          (og_user_access($gid, "$op own $type content", $account) && $node->uid == $account->uid)) {
          $return =  NODE_ACCESS_ALLOW;
          break;
        }
      }
    }
  }

  return $return;
}

/**
 * Implementation of hook_views_api().
 */
function og_views_api() {
  return array(
    'api' => 2,
    'path' => drupal_get_path('module', 'og') . '/includes',
  );
}

/**
 * Implements hook_entity_presave().
 */
function og_entity_presave($entity, $type) {
  if ($diff = og_entity_presave_group_audience_diff($entity, $type)) {
    // Define the operation and the hook that it should invoke.
    $info = array(
      'insert' => 'og_group',
      'update' => 'og_group',
      'delete' => 'og_ungroup',
    );

    $account = clone $entity;

    foreach (array('insert', 'update', 'delete') as $op) {
      if (!empty($diff[$op])) {
        foreach ($diff[$op] as $item) {
          $group = og_load($item['gid']);
          $item += array('state' => OG_STATE_ACTIVE, 'user request' => '');
          module_invoke_all('og_group_' . $op, $type, $entity, $group, $item['state'], $item['user request']);
          // TODO: Can we invoke rule also when type is not user? Currently in
          // rules event info we define the account argument -- can this be any
          // entity?
          if ($type == 'user' && module_exists('rules')) {
            rules_invoke_event($hook, $account, $group, $item['state'], $item['user request']);
          }
        }
      }
    }
  }
}

/**
 * Implements hook_entity_insert().
 */
function og_entity_insert($entity, $type) {
  if (!empty($entity->{OG_AUDIENCE_FIELD}[LANGUAGE_NONE])) {
    // Create group membership for each group the new entity belongs to.
    list($id) = entity_extract_ids($type, $entity);
    foreach ($entity->{OG_AUDIENCE_FIELD}[LANGUAGE_NONE] as $item) {
      $og_membership = og_membership_create($type, $id, $item['gid'], array('state' => $item['state']));
      $og_membership->save();
    }
  }
}

/**
 * Implements hook_og_group_insert().
 */
function og_og_group_insert($entity_type, $entity, $group, $state, $user_request) {
  // Create a new group membership entity.
  list($id) = entity_extract_ids($entity_type, $entity);
  $group_membership = og_membership_create($entity_type, $id, $group->gid, array('state' => $state));
  $group_membership->save();
}

/**
 * Implements hook_og_group_update().
 */
function og_og_group_update($entity_type, $entity, $group, $state, $user_request) {
  // Update group membership entity.
  list($id) = entity_extract_ids($entity_type, $entity);
  $group_membership = og_get_group_membership($entity_type, $id, $group->gid);
  $group_membership->setState($state)->save();
}

/**
 * Implements hook_og_group_delete().
 */
function og_og_group_delete($entity_type, $entity, $group, $state, $user_request) {
  // Delete group membership entity.
  list($id) = entity_extract_ids($entity_type, $entity);
  $group_membership = og_get_group_membership($entity_type, $id, $group->gid);
  $group_membership->delete();
}



/**
 * Get the difference in group audience for a presaved entity.
 * @param $entity
 *   The presaved entity (i.e. with "original" key holding the unchanged
 *   entity).
 * @param $type
 *   The entity type.
 *
 * @return
 *   Array with all the differences, or an empty array if none found.
 */
function og_entity_presave_group_audience_diff($entity, $type) {
  if (empty($entity->original) || empty($entity->{OG_AUDIENCE_FIELD})) {
    return;
  }

  $return = array('insert' => array(), 'update' => array(), 'delete' => array());
  $entity_original = $entity->original;
  if ($entity_original->{OG_AUDIENCE_FIELD} != $entity->{OG_AUDIENCE_FIELD}) {
    // Compare arrays. For simplicity we split the cases for when the original
    // entity has more groups than the entity.
    $original_count = !empty($entity_original->{OG_AUDIENCE_FIELD}[LANGUAGE_NONE]) ? count($entity_original->{OG_AUDIENCE_FIELD}[LANGUAGE_NONE]) : 0;
    $count = !empty($entity->{OG_AUDIENCE_FIELD}[LANGUAGE_NONE]) ? count($entity->{OG_AUDIENCE_FIELD}[LANGUAGE_NONE]) : 0;
    if ($original_count > $count) {
      $first_array = !empty($entity_original->{OG_AUDIENCE_FIELD}[LANGUAGE_NONE]) ? $entity_original->{OG_AUDIENCE_FIELD}[LANGUAGE_NONE] : array();
      $second_array = !empty($entity->{OG_AUDIENCE_FIELD}[LANGUAGE_NONE]) ? $entity->{OG_AUDIENCE_FIELD}[LANGUAGE_NONE] : array() ;

      foreach ($first_array as $key => $value) {
        if (empty($second_array[$key])) {
          // Content was removed from group.
          $return['delete'][] = $first_array[$key];
        }
        elseif ($first_array[$key] != $second_array[$key]) {
          // Content state was updated.
          $return['update'][] = $second_array[$key];
        }
      }
    }
    else {
      $first_array = !empty($entity->{OG_AUDIENCE_FIELD}[LANGUAGE_NONE]) ? $entity->{OG_AUDIENCE_FIELD}[LANGUAGE_NONE] : array();
      $second_array = !empty($entity_original->{OG_AUDIENCE_FIELD}[LANGUAGE_NONE]) ? $entity_original->{OG_AUDIENCE_FIELD}[LANGUAGE_NONE] : array();

      foreach ($first_array as $key => $value) {
        if (empty($second_array[$key])) {
          // Content was added to group.
          $return['insert'][] = $first_array[$key];
        }
        elseif ($first_array[$key] != $second_array[$key]) {
          // Content state was updated.
          $return['update'][] = $first_array[$key];
        }
      }
    }
  }
  return $return;
}

/**
 * Implements hook_form_alter().
 *
 * Add own validation handler to form that might have fields. We don't add it
 * via hook_field_attach_form() since it's to early, and we might override the
 * default validation handler. @see drupal_prepare_form().
 */
function og_form_alter(&$form, $form_state, $form_id) {
  $form['#validate'][] = 'og_field_widget_form_validate';
}

/**
 * Implements hook_og_fields_info().
 */
function og_og_fields_info() {
  $items[OG_GROUP_FIELD] = array(
    'type' => array('group'),
    'description' => t('Determine if this should be a group.'),
    'field' => array(
      'field_name' => OG_GROUP_FIELD,
      'no_ui' => TRUE,
      'type' => 'list_boolean',
      'cardinality' => 1,
      'settings' => array(
        'allowed_values' => array(0 => 'Not a group type', 1 => 'Group type'),
        'allowed_values_function' => '',
      ),
    ),
    'instance' => array(
      'label' => t('Group type'),
      'widget_type' => 'options_select',
      'required' => TRUE,
      // Make the group type default.
      'default_value' => array(0 => array('value' => 1)),
      'view modes' => array(
        'full' => array(
          'label' => t('Full'),
          'type' => 'og_group_subscribe',
          'custom settings' => FALSE,
        ),
        'teaser' => array(
          'label' => t('Teaser'),
          'type' => 'og_group_subscribe',
          'custom settings' => FALSE,
        ),
      ),
    ),
  );


  $items[OG_DEFAULT_ACCESS_FIELD] = array(
    'type' => array('group'),
    'description' => t('Determine if group should use default roles and permissions.'),
    'field' => array(
      'field_name' => OG_DEFAULT_ACCESS_FIELD,
      'no_ui' => TRUE,
      'type' => 'list_boolean',
      'cardinality' => 1,
      'settings' => array('allowed_values' => array(0 => 'Use default roles and permissions', 1 => 'Override default roles and permissions'), 'allowed_values_function' => ''),
    ),
    'instance' => array(
      'label' => t('Group roles and permissions'),
      'widget_type' => 'options_select',
      'required' => TRUE,
      // Use default role and permissions as default value.
      'default_value' => array(0 => array('value' => 0)),
      'view modes' => array(
        'full' => array(
          'label' => t('Full'),
          'type' => 'list_default',
          'custom settings' => FALSE,
        ),
        'teaser' => array(
          'label' => t('Teaser'),
          'type' => 'list_default',
          'custom settings' => FALSE,
        ),
      ),
    ),
  );

  $items[OG_AUDIENCE_FIELD] = array(
    'type' => array('group content'),
    'description' => t('Determine to which groups this group content is assigned to.'),
    'field' => array(
      'field_name' => OG_AUDIENCE_FIELD,
      'no_ui' => TRUE,
      'type' => 'group',
      'cardinality' => FIELD_CARDINALITY_UNLIMITED,
    ),
    'instance' => array(
      'label' => t('Groups audience'),
      'widget_type' => OG_AUDIENCE_FIELD,
      'view modes' => array(
        'full' => array(
          'label' => t('Full'),
          'type' => 'og_list_default',
          'custom settings' => FALSE,
        ),
        'teaser' => array(
          'label' => t('Teaser'),
          'type' => 'og_list_default',
          'custom settings' => FALSE,
        ),
      ),
    ),
  );

  return $items;
}


/**
 * Implements hook_node_update().
 *
 * Check if author of node changed and if so susbscribe the new user.
 * Keep the previous author subscribed to the group.
 */
function og_node_update($node) {
  if ($node->uid != $node->original->uid && $group = og_get_group('node', $node->nid)) {
    $account = user_load($node->uid);
    og_group($group->gid, 'user', $account);
  }


}

/**
* Implement hook_node_type_delete().
*
* We immediately delete those variables as they are only used to indicate a
* content type should be a group or a group content. However, the actual
* indication for it is in the field API. This is just a workaround, specifically
* for the node entity, to allow users to define groups via the "content type"
* page.
*/
function og_node_type_delete($info) {
  variable_del('og_group_type_' . $info->type);
  variable_del('og_group_content_type_' . $info->type);
}

/**
* Implement hook_node_type_insert().
*/
function og_node_type_insert($info) {
  og_node_type_save($info->type);
}

/**
* Implement hook_node_type_update().
*/
function og_node_type_update($info) {
  og_node_type_save($info->type);
}

/**
 * Implements hook_ctools_context_convert_list_alter().
 *
 * Add our own converter list to the entity:group context provided by CTools.
 */
function og_ctools_context_convert_list_alter(&$plugin, &$converters) {
  if (!empty($plugin['context name']) && $plugin['context name'] == 'group') {
    // Add group converter list.
    $converters = $converters + array(
      'gid' => t('Group ID'),
      'entity_type' => t('Entity type'),
      'entity_id' => t('Entity ID'),
      'label' => t('Group label'),
    );
  }
}

/**
 * Implements hook_ctools_context_converter_alter().
 *
 * Converter function for CTools context entity:group.
 */
function og_ctools_context_converter_alter($context, $converter, &$value) {
  if (!empty($context->type[0]) && $context->type[0] == 'entity:group' && !empty($context->data)) {
    switch ($converter) {
      case 'gid':
        $value = $context->data->gid;
        break;
      case 'entity_type':
        $value = $context->data->entity_type;
        break;
      case 'entity_id':
        $value = $context->data->etid;
        break;
      case 'label':
        $value = $context->data->label;
    }
  }
}

/**
 * Main class for Group membership entities provided by Entity API.
 */
class EntityOgMembership extends Entity {
  public function __construct(array $values = array(), $entityType = NULL) {
    parent::__construct($values, 'og_membership');
  }

  /**
   * Get the state of the group membership.
   */
  public function state() {
    return $this->{OG_MEMBERSHIP_STATE_FIELD}[LANGUAGE_NONE][0]['value'];
  }

  /**
   * Set the state field.
   */
  public function setState($state = OG_STATE_ACTIVE) {
    $this->{OG_MEMBERSHIP_STATE_FIELD}[LANGUAGE_NONE][0]['value'] = $state;
    return $this;
  }

  public function delete() {
    parent::delete();
    drupal_static_reset('og_get_group_membership');
  }
}

/**
 * Creates a new group membership.
 *
 * If a group membership already exists, an exception will be thrown.
 *
 * @return OgMembership
 *   Returns a new group membership object.
 */
function og_membership_create($entity_type, $etid, $gid, $values = array()) {
  // TODO: Make sure the group membership doesn't already exist, to prevent duplicate key
  // error.
  if (og_get_group_membership($entity_type, $etid, $gid)) {
    $account = user_load($uid);
    $group = og_label($gid);
    throw new Exception('Group membership for entity ' . check_plain($entity_type) . ' with ID ' . check_plain($etid) . ' for group ' . $group . 'already exists.');
  }
  $values['entity_type'] = $entity_type;
  $values['etid'] = $etid;
  $values['gid'] = $gid;

  $values += array('state' => OG_STATE_ACTIVE);

  // Set state default value.
  // TODO: Use entity metadata wrapper for the values?
  $values[OG_MEMBERSHIP_STATE_FIELD][LANGUAGE_NONE][0]['value'] = !empty($values['state']) && in_array($values['state'], array_keys(og_group_content_states())) ? $values['state'] :  OG_STATE_ACTIVE;
  unset ($values['state']);

  $return = entity_create('og_membership', $values);
  return $return;
}

/**
 * Group membership loader.
 *
 * @param $name
 *   (optional) The name for this group membership. If no type is given all existing
 *   types are returned.
 *
 * @return OgMembership
 *   Returns a fully-loaded group membership definition if a type name is passed.
 *   Else an array containing all types is returned.
 */
function og_membership_load($id) {
  $result = entity_load('og_membership', array($id));
  return $result ? reset($result) : FALSE;
}

/**
 * Get the group membership entity by User ID and group ID.
 *
 * @param $uid
 *   User ID.
 * @param $gid
 *   Group ID.
 *
 * @return
 *   The OgMembership object if found, or FALSE.
 */
function og_get_group_membership($entity_type, $etid, $gid) {
  $return = &drupal_static(__FUNCTION__, array());
  $identifier = $entity_type . ':' . $etid . ':' . $gid;
  if (empty($return[$identifier])) {
    $query = new EntityFieldQuery();
    $result = $query
      ->entityCondition('entity_type', 'og_membership')
      ->propertyCondition('entity_type', $entity_type, '=')
      ->propertyCondition('etid', $etid, '=')
      ->propertyCondition('gid', $gid, '=')
      ->execute();
    if (!empty($result['og_membership'])) {
      $key = key($result['og_membership']);
      $return[$identifier] = og_membership_load($key);
    }
  }
  return !empty($return[$identifier]) ? $return[$identifier] : FALSE;
}

/**
 * Inserts or updates a group membership object into the database.
 *
 * @param $membership
 *   The group membership entity to be inserted.
 *
 * @return
 *   Failure to write a record will return FALSE. Otherwise SAVED_NEW or
 *   SAVED_UPDATED is returned depending on the operation performed.
 */
function og_membership_save($membership) {
  return entity_save('og_membership', $membership);
}

/**
 * Delete an existing group membership.
 *
 * @param $membership
 *   The group membership entity to be deleted.
 */
function og_membership_delete($id) {
  return og_membership_delete(array($id));
}

function og_membership_delete_multiple($ids = array()) {
  return entity_delete_multiple('og_membership', $ids);
}

/**
 * Delete all group memberships by group ID.
 */
function og_membership_delete_by_gid($gid) {
  $query = new EntityFieldQuery();
  $result = $query
    ->entityCondition('entity_type', 'og_membership')
    ->propertyCondition('gid', $gid, '=')
    ->execute();
  if (!empty($result['og_membership'])) {
    og_membership_delete_multiple(array_keys($result['og_membership']));
  }
}

/**
 * Access callback for the group membership entity.
 */
function og_membership_access($op, $entity, $account = NULL, $entity_type = 'og_membership') {
  // TODO
  return TRUE;
}
<<<<<<< HEAD

=======
>>>>>>> 24c2ec5b

/**
 * Return a loaded group entity if exists or create a new one.
 *
 * This is a wrapper function around og_load() that allows passing the group's
 * entity type and entity ID, and the correct group will be loaded accordingly.
 * If no group exists and $create option is set to TRUE, then a new group entity
 * will be created.
 *
 * @param $etid
 *   The group content ID.
 * @param $entity_type
 *   The group entity type. "node" is the default value. Pass "group" if
 *   content ID is equal to the group unique ID.
 * @param $create
 *   Optional; If no existing group is found, create a new one. Defaults to
 *   FALSE.
 * @param $reset
 *   A boolean indicating that the internal cache should be reset.
 *
 * @return
 *   The group entity if found, or an empty array.
 */
function og_get_group($entity_type, $etid, $create = FALSE, $states = array(OG_STATE_ACTIVE), $reset = FALSE) {
  $group = FALSE;
  if ($gids = og_get_group_ids($entity_type, array($etid), $states, $reset)) {
    // We don't use the entity ID directly, as it might change. For example, if
    // a node is a translation of another node that is a group, we need to load
    // the other node. og_get_group_ids() returns the correct entity ID as the
    // key, so we will use that.
    $correct_etid = key($gids);
    $group = og_load($gids[$correct_etid], $reset);
  }
  elseif ($create) {
    $group = og_create_group(array('entity_type' => $entity_type, 'etid' => $etid));
  }
  return $group;
}


/**
 * Callback to create a new group.
 */
function og_create_group($values = array()) {
  if ($entity = entity_load($values['entity_type'], array($values['etid']))) {
    $entity = current($entity);
    // Add default values.
    $values += array(
      'state' => OG_STATE_ACTIVE,
      'created' => time(),
      'label' => og_entity_label($values['entity_type'], $entity),
    );

    return entity_create('group', $values);
  }
  // Entity couldn't be loaded.
  return FALSE;
}

/**
 * Main class for Group entities provided by Entity API.
 */
class EntityOg extends Entity {
  public function __construct(array $values = array(), $entityType = NULL) {
    parent::__construct($values, 'group');
  }

  public function save() {
    parent::save();
    og_invalidate_cache();
  }

  public function delete() {
    $gid = $this->gid;
    // Delete group memberships.
    og_membership_delete_by_gid($this->gid);

    parent::delete();
    og_invalidate_cache(array($gid));

    // Delete roles and permissions.
    og_delete_user_roles_by_group($gid, NULL, TRUE);
  }

  /**
   * Return TRUE if user has access to 'view', 'update' or 'delete' the entity
   * that is the group. Otherwise return FALSE.
   *
   * This function currently only checks access if the entity type is a node.
   *
   * @param $op
   *   The operation to be performed on the node. Possible values are:
   *   - "view"
   *   - "update"
   *   - "delete"
   * @param $account
   *   Optional, a user object representing the user for whom the operation is
   *   to be performed. Determines access for a user other than the current user.
   *
   * @return
   *   TRUE if the operation may be performed, FALSE otherwise.
   */
  public function access($op = 'view', $account = NULL) {
    $access = TRUE;
    if ($this->entity_type == 'node') {
      if (empty($account)) {
        global $user;
        $account = clone $user;
      }
      if ($node = node_load($this->etid)) {
        $access = node_access($op, $node, $account);
      }
    }

    return $access;
  }

  /**
   * Return the entity the group is related to.
   */
  public function getEntity() {
    $entity = entity_load($this->entity_type, array($this->etid));
    $entity = reset($entity);
    return $entity;
  }

  /**
   * Returns the group manager if exists or FALSE if entity has no User ID
   * assigned with it.
   */
  public function user() {
    $entity = $this->getEntity();
    if (!empty($entity->uid)) {
      return user_load($entity->uid);
    }

    return FALSE;
  }
}


/**
 * Load multiple Group entities based on certain conditions.
 *
 * @param $gids
 *   An array of group entity IDs.
 * @param $conditions
 *   An array of conditions to match against the {entity} table.
 * @param $reset
 *   A boolean indicating that the internal cache should be reset.
 *
 * @return
 *   An array of group entities, indexed by group ID.
 */
function og_load_multiple($gids = array(), $conditions = array(), $reset = FALSE) {
  return entity_load('group', $gids, $conditions, $reset);
}

/**
 * Load an Group entity from the database.
 *
 * @param $gid
 *   The group ID.
 * @param $reset
 *   Whether to reset the node_load_multiple cache.
 *
 * @return
 *   A fully-populated group entity, or FALSE if none found.
 */
function og_load($gid, $reset = FALSE) {
  $group = og_load_multiple(array($gid), array(), $reset);
  return $group? reset($group) : FALSE;
}

/**
 * Invalidate cache.
 *
 * @param $gids
 *   Array with group IDs that their cache should be invalidated.
 */
function og_invalidate_cache($gids = array()) {
  // Reset static cache.
  $caches = array(
    'og_user_access',
    'og_get_group_ids',
    'og_field_audience_options',
    'og_role_permissions',
    'og_field_formatter_view',
    'og_get_group_membership',
  );

  foreach ($caches as $cache) {
    drupal_static_reset($cache);
  }

  // Let other Group modules know we invalidate cache.
  module_invoke_all('og_invalidate_cache', $gids);
}

/**
 * Get group IDs by the entity type and entity IDs.
 *
 * @param $entity_type
 *   The group entity type. Defaults to "group", that will return the group ID.
 * @param $etids
 *   Array with the entity IDs that should be loaded. If FALSE, all groups IDs
 *   that belong to the entity will be returned.
 * @param $states
 *   Array of states the group must be in. Values can be OG_STATE_ACTIVE or
 *   OG_STATE_PENDING. Defaults to OG_STATE_ACTIVE.
 * @param $soft_reset
 *   A boolean indicating that the internal cache should be "soft" reset (i.e.
 *   only the cached values of the specific entity type). For a "hard" reset use
 *   @code
 *     drupal_static_reset('og_get_group_ids');
 *   @endcode
 *
 * @return
 *   Array keyed with the entity ID and the group ID as the value.
 */
function og_get_group_ids($entity_type = 'group', $etids = FALSE, $states = array(OG_STATE_ACTIVE), $soft_reset = FALSE) {
  $gids = &drupal_static(__FUNCTION__, array());

  if ($soft_reset || empty($gids[$entity_type]) || (!empty($gids['__info'][$entity_type]['states'])) && array_diff($gids['__info'][$entity_type]['states'], $states)) {
    $gids[$entity_type] = array();
    // Make sure the cached values are according to the states we are looking
    // for.
    $gids['__info'][$entity_type]['states'] = $states;
    $gids['__info'][$entity_type]['query all'] = FALSE;
  }

  $query_etids = $etids;

  // Check we don't already have the group IDs, and if we have them, return them
  // for the cache.
  if (!empty($gids[$entity_type])) {
    if ($query_etids !== FALSE) {
      $query_etids = array_diff($query_etids, $gids[$entity_type]);

      if (!$query_etids) {
        return array_intersect_key($gids[$entity_type], drupal_map_assoc($etids));
      }
    }
  }

  // Check if we need to query all group, and if this was already cached.
  if ($query_etids === FALSE && $gids['__info'][$entity_type]['query all']) {
    return $gids[$entity_type];
  }

  // Don't query if we already have already queried all.
  if (empty($gids['__info'][$entity_type]['query all'])) {

    if (!empty($query_etids) && $entity_type == 'node' && module_exists('translation')) {
      // If a node is a translation of another node that is a group, we should
      // mark it as a group as-well.
      $query = db_select('node', 'node');
      $query->fields('node', array('tnid', 'tnid'))
      ->condition('nid', $query_etids, 'IN');

      // Add the real group node IDs to the entity IDs that will be queried
      // against the {og} table.
      if ($result = $query->execute()->fetchAllKeyed()) {
        $query_etids = array_merge($query_etids, $result);
        // Add it to the original IDs, as they are needed to later on intersect
        // with the results from the cache.
        $etids = array_merge($etids, $result);
      }
    }

    // We can't use EntityFieldQuery as it return only the group ID, but in
    // order to cache the results we need to maintain a relation between the
    // entity ID and the group ID.
    $query = db_select('og', 'og');

    if ($entity_type == 'group') {
      $query->fields('og', array('gid', 'gid'));
      if (!empty($query_etids)) {
        $query->condition('gid', $query_etids, 'IN');
      }
    }
    else {
      $query->fields('og', array('etid', 'gid'));
      $query->condition('entity_type', $entity_type);

      if (!empty($query_etids)) {
        $query->condition('etid', $query_etids, 'IN');
      }
    }

    if (!empty($states)) {
      $query->condition('state', $states, 'IN');
    }

    $gids[$entity_type] += $query->execute()->fetchAllKeyed();
  }

  // Make sure we return only the ids we were asked for, or if no specific IDs
  // were asked, then return all of them.
  if ($query_etids !== FALSE) {
    $return = array_intersect_key($gids[$entity_type], drupal_map_assoc($etids));
  }
  else {
    $return = $gids[$entity_type];
    // Let the cache know we queried all IDs of this entity type.
    $gids['__info'][$entity_type]['query all'] = TRUE;
  }

  return $return;
}

/**
 * Return all existing groups with a certain state.
 *
 * @param $states
 *   Array of states the group must be in.
 * @param $options
 *   - return query: If TRUE the return value will be the $query object.
 *     Defaults to FALSE.
 *   - count: If TRUE the function will return the total numer of groups in the desired
 *     states. Defaults to FALSE.
 */
function og_get_all_group($states = array(OG_STATE_ACTIVE), $options = array()) {
  // Initialize values.
  $options += array('count' => FALSE, 'return query' => FALSE);
  $return = array();
  $query = db_select('og', 'og');
  $query->addMetaData('id', 'og_get_all_group');
  $query->fields('og', array('gid'));
  if (!empty($states)) {
    // Get only the groups with the correct state.
    $query->condition('state', $states, 'IN');
  }

  if ($options['return query']) {
    // Return the query itself.
    $return = $query;
  }
  elseif ($options['count']) {
    // Return the total number of groups found.
    $return = $query->countQuery()->execute()->fetchField();
  }
  else {
    // Return the group IDs.
    $result = $query->execute()->fetchAll();

    foreach ($result as $value) {
      $return[$value->gid] = $value->gid;
    }
  }

  return $return;
}

/**
 * Set an association (e.g. subscribe) an entity to a group.
 *
 * @param $gid
 *   The group ID.
 * @param $entity_type
 *   Optional; The entity type (e.g. "node" or "user"). Defaults to 'user'
 * @param $entity
 *   Optional; The entity to set the association. Defaults to the current user
 *   if the $entity_type property is set to 'user'.
 * @param $state
 *   Optional; The state of the association. Can be:
 *   - OG_STATE_ACTIVE
 *   - OG_STATE_PENDING
 *   - OG_STATE_BLOCKED
 * @param $save
 *   Optional; TRUE if fields value should be saved. Defaults to TRUE.
 * @param $force_reload
 *   Optional; Determine if og_load_entity() should be used on the passed
 *   entity. This can be used when you pass an entity that has been saved yet to
 *   the database, but you want to assign it groups. Defaults to TRUE.
 *
 * @return
 *   The entity with the fields updated.
 */
function og_group($gid, $entity_type = 'user', $entity = NULL, $state = OG_STATE_ACTIVE, $save = TRUE, $force_reload = TRUE, $user_request = '') {
  if ($entity_type == 'user' && empty($entity)) {
    global $user;
    $entity = clone $user;
  }
  if ($force_reload) {
    $entity = og_load_entity($entity_type, $entity);
  }
  $property = OG_AUDIENCE_FIELD;
  // Check the audience field exists in the entity.
  if (isset($entity->{$property})) {
    $wrapper = &$entity->{$property}[LANGUAGE_NONE];

    $op = !empty($wrapper[0]['gid']) ? 'update' : 'insert';


    list($id) = entity_extract_ids($entity_type, $entity);
    // Check if the entity is new or an existing one.
    // TODO: make sure is_new is on all entity types.
    $op = empty($entity->is_new) ? 'update' : 'insert';

    if ($op == 'insert') {
      $values = array(
        'gid' => $gid,
        'state' => $state,
        'created' => time(),
      );
      $wrapper[] = $values;
    }
    else {
      $existing_key = FALSE;
      if (!empty($wrapper)) {
        foreach ($wrapper as $key => $value) {
          if ($gid == $value['gid']) {
            $existing_key = $key;
            break;
          }
        }
      }

      if ($existing_key === FALSE) {
        $values = array(
          'gid' => $gid,
          'state' => $state,
          'created' => time(),
          // This value won't be saved, just passed along.
          // @see og_entity_presave().
          'user request' => $user_request,
        );
        $entity->{$property}[LANGUAGE_NONE][] = $values;

      }
      else {
        if ($wrapper[$existing_key]['state'] != $state) {
          $wrapper[$existing_key]['state'] = $state;
          // This value won't be saved, just passed along.
          // @see og_entity_presave().
          $wrapper[$existing_key]['user request'] = $user_request;
        }
        else {
          // Nothing changed, so don't try to save.
          $save = FALSE;
        }
      }
    }

    if ($save) {
      // Make sure a group isn't created for this entity. This is used for cases
      // that a user object can be a group, however we don't want
      // og_field_crud_group() to actually make it a group when the field
      // attachers are invoked.
      $entity->og_skip_group_create = TRUE;

      entity_save($entity_type, $entity);
      og_invalidate_cache();
      // Unset our temporary property.
      unset($entity->og_skip_group_create);
    }
  }
  return $entity;
}

/**
 * Delete an an association (e.g. unsubscribe) of an entity to a group.
 *
 * @param $entity_type
 *   The entity type (e.g. "node" or "user").
 * @param $entity
 *   The entity to set the association.
 * @param $save
 *   Optioanl; TRUE if fields value shoudl be saved. Defaults to TRUE.
 *
 * @return
 *   The entity with the fields updated.
 */
function og_ungroup($gid, $entity_type, $entity, $save = TRUE) {
  $entity = og_load_entity($entity_type, $entity);
  $property = OG_AUDIENCE_FIELD;

  if (!empty($entity->{$property})) {
    $wrapper = &$entity->{$property}[LANGUAGE_NONE];

    $existing_key = FALSE;
    if (!empty($wrapper)) {
      foreach ($wrapper as $key => $value) {
        if ($gid == $value['gid']) {
          $existing_key = $key;
          break;
        }
      }
    }
    if ($existing_key !== FALSE) {
      unset($wrapper[$existing_key]);

      if ($save) {
        entity_save($entity_type, $entity);
        og_invalidate_cache();

        if ($entity_type == 'user') {
          foreach (og_get_user_roles($gid, $entity->uid) as $rid) {
            og_role_revoke($gid, $entity->uid, $rid);
          }
        }
      }
    }
  }
  return $entity;
}

/**
 * Determine whether a user has a given privilege.
 *
 * @param $gid
 *   The group ID.
 * @param $string
 *   The permission, such as "administer nodes", being checked for.
 * @param $account
 *   (optional) The account to check, if not given use currently lgroupged in
 *   user.
 * @param $skip_hook
 *   If TRUE and the variable 'og_user_access_invoke_alter' is set to TRUE, then
 *   a a module_invoke_all command will not be triggered. This can be used by
 *   modules implementing hook_og_user_access_alter() that still want to use
 *   og_user_access(), but without causing a recursion.
 *
 * @return
 *   Boolean TRUE if the current user has the requested permission.
 *
 * All permission checks in OG should go through this function. This
 * way, we guarantee consistent behavior, and ensure that the superuser
 * can perform all actions.
 */
function og_user_access($gid, $string, $account = NULL, $skip_alter = FALSE) {
  if (variable_get('og_skip_access', FALSE)) {
    // User access should always return TRUE, as Group is requested to
    // skip any access check.
    return TRUE;
  }

  global $user;
  $perm = &drupal_static(__FUNCTION__, array());
  // Mark the group ID and permissions that invoked an alter.
  $perm_alter = &drupal_static(__FUNCTION__ . '_alter', array());

  if (empty($account)) {
    $account = clone $user;
  }

  // User #1 has all privileges.
  if ($account->uid == 1) {
    return TRUE;
  }

  // Administer Group permission.
  if (user_access('administer group', $account)) {
    return TRUE;
  }

  if (!($group = og_load($gid))) {
    // Not a group.
    return FALSE;
  }

  // Group manager has all privileges (if variable is TRUE).
  if (variable_get('og_group_manager_full_access', TRUE)) {
    $entity = current(entity_load($group->entity_type, array($group->etid)));
    if (!empty($entity->uid) && $entity->uid == $account->uid) {
      return TRUE;
    }
  }

  // To reduce the number of SQL queries, we cache the user's permissions
  // in a static variable.
  if (!isset($perm[$gid][$account->uid])) {
    $roles = og_get_user_roles($gid, $account->uid);
    $role_permissions = og_role_permissions($roles);

    $perms = array();
    foreach ($role_permissions as $one_role) {
      $perms += $one_role;
      $perm[$gid][$account->uid] = $perms;
    }
  }

  if (!$skip_alter && empty($perm_alter[$gid][$account->uid][$string])) {
    // Let modules alter the permissions. since $perm is static we create a
    // clone of it.
    $temp_perm = $perm[$gid][$account->uid];
    $context = array('string' => $string, 'group' => $group, 'account' => $account);
    drupal_alter('og_user_access', $temp_perm, $context);

    // Re-assing the altered permissions.
    $perm[$gid][$account->uid] = $temp_perm;

    // Make sure alter isn't called for the same permissions.
    $perm_alter[$gid][$account->uid][$string] = TRUE;
  }

  return !empty($perm[$gid][$account->uid][$string]);
}



/**
 * Add group and group content fields to new content types.
 *
 * @param $bundle_name
 *   The content type name.
 */
function og_node_type_save($bundle_name) {
  if (variable_get('og_group_type_' . $bundle_name, 'omitted') == 'group') {
    og_create_field(OG_GROUP_FIELD, 'node', $bundle_name);
    // Delete the variable, as we will rely on the presence of th field.
    variable_del('og_group_type_' . $bundle_name);
  }
  if (variable_get('og_group_content_type_' . $bundle_name, 'omitted') == 'og_content') {
    og_create_field(OG_AUDIENCE_FIELD, 'node', $bundle_name);
    // Delete the variable, as we will rely on the presence of th field.
    variable_del('og_group_content_type_' . $bundle_name);
  }
}


/**
 * Get the groups a content is associated with.
 *
 * @param $entity_type
 *   The entity type (e.g. "node" or "user"). Defaults to 'user'
 * @param $entity
 *   Optional; The entity can be a user, node or any fieldable entity. If empty
 *   the current user will be used.
 * @param $states
 *   Optional; Array with the state to return. If empty groups of all state will
 *   return.
 * @return
 *  An array with the group IDs, or an empty array.
 */
function og_get_entity_groups($entity_type = 'user', $entity = NULL, $states = array(OG_STATE_ACTIVE)) {
  $groups = array();

  if ($entity_type == 'user' && empty($entity)) {
    global $user;
    $entity = clone $user;
  }

  // Get the entity ID.
  list($id) = entity_extract_ids($entity_type, $entity);

  if (!empty($groups[$entity_type][$id])) {
    return $groups[$entity_type][$id];
  }

  $entity = og_load_entity($entity_type, $entity);
  $gids = array();
  if (!empty($entity->{OG_AUDIENCE_FIELD}[LANGUAGE_NONE]) && $wrapper = $entity->{OG_AUDIENCE_FIELD}[LANGUAGE_NONE]) {
    foreach ($wrapper as $group) {
      if (!empty($states) && !in_array($group['state'], $states)) {
        // Don't register the group if it's state isn't the one we look for.
        continue;
      }
      $gids += drupal_map_assoc(array($group['gid']));
    }
  }

  return $gids;
}

/**
 * Return the group type (i.e. "group" or "group_content") of an entity.
 *
 * @param $bundle_name
 *   The bundle name to be checked.
 * @param $entity_type
 *   The entity type.
 * @param $type
 *   The group usage type. Must be "group" or "group content".
 *
 * @return
 *   The group type or an "omitted" if node type doesn't participate in
 *   Group.
 */
function og_get_group_type($entity_type, $bundle_name, $type = 'group') {
  if ($type == 'group') {
    return (bool)field_info_instance($entity_type, OG_GROUP_FIELD, $bundle_name);
  }
  elseif ($type == 'group content') {
    return (bool)field_info_instance($entity_type, OG_AUDIENCE_FIELD, $bundle_name);
  }
}

/**
 * Return TRUE if the entity type is a "group" type.
 *
 * This is a wrapper function around og_get_group_type().
 *
 * @param $node_type
 *   The node type to be checked.
 */
function og_is_group_type($entity_type, $bundle_name) {
  return og_get_group_type($entity_type, $bundle_name);
}

/**
 * Return TRUE if the entity type is a "group content" type.
 *
 * This is a wrapper function around og_get_group_type().
 *
 * @param $node_type
 *   The node type to be checked.
 */
function og_is_group_content_type($entity_type, $bundle_name) {
  return og_get_group_type($entity_type, $bundle_name, 'group content');
}

/**
 * Return all the enteties that are a group.
 *
 * @return
 *   Array keyed with the entity type machine name and the entity human readable
 *   name as the value, or an empty array if no enteties are defined as group.
 */
function og_get_all_group_entity() {
  $return = array();

  foreach (entity_get_info() as $entity_type => $entity_value) {
    if (!empty($entity_value['fieldable'])) {
      foreach ($entity_value['bundles'] as $bundle => $bundle_value) {
        if (og_is_group_type($entity_type, $bundle)) {
          $return[$entity_type] = check_plain($entity_value['label']);
          // At least one bundle of the entity can be a group, so break.
          break;
        }
      }
    }
  }
  return $return;
}

/**
 * Return TRUE if entity belongs to a group.
 *
 * @param $gid
 *   The group ID.
 * @param $entity_type
 *   The entity type.
 * @param $entity
 *   The entity object. If empty the current user will be used.
 * @param $states
 *   Optional; Array with the state to return. If empty groups of all state will
 *   return.
 *
 * @return
 *   TRUE if the entity (e.g. the user) belongs to a group and is not pending or
 *   blocked.
 */
function og_is_member($gid, $entity_type = 'user', $entity = NULL, $states = array(OG_STATE_ACTIVE)) {
  if ($entity_type == 'user' && empty($entity)) {
    global $user;
    $entity = clone $user;
  }
  $entity = og_load_entity($entity_type, $entity);
  $groups = og_get_entity_groups($entity_type, $entity, $states);
  return in_array($gid, $groups);
}

/**
 * Wrapper of og_user_access(); Gets entity ID instead of group ID.
 *
 * Can be used as a menu access callback.
 *
 * @param $perm
 *   The permissions name.
 * @param $entity_type
 *   The entity type.
 * @param $entity
 *   The entity object.
 * @param $account
 *   Optioanl; The user related to the action. For example if the operation is
 *   "subscribe" then the account will be the subscribing user.
 *
 * @return
 *   TRUE if access is allowed, otherise FALSE.
 */
function og_user_access_by_entity($perm, $entity_type = NULL, $etid = NULL, $account = NULL) {
  if (empty($account)) {
    global $user;
    $account = clone $user;
  }

  if ($group = og_get_group($entity_type, $etid)) {
    return og_user_access($group->gid, $perm, $account);
  }
  return FALSE;
}

/**
 * Get the state of an entity in a group.
 *
 * @param $entity_type
 *   The entity type.
 * @param $entity
 *   The entity object.
 * @param $gid
 *   The group ID.
 * @return
 *   The state value, or FALSE is entity is not associated with group.
 */
function og_get_entity_state($gid, $entity_type, $entity) {
  $state = FALSE;

  $entity = og_load_entity($entity_type, $entity);
  $property = OG_AUDIENCE_FIELD;

  $wrapper = &$entity->{$property}[LANGUAGE_NONE];

  if (!empty($wrapper)) {
    foreach ($wrapper as $key => $value) {
      if ($value['gid'] == $gid) {
        $state = $value['state'];
        break;
      }
    }
  }
  return $state;
}

/**
 * Check if group should use default roles and permissions.
 *
 * @param $gid
 *   The group ID.
 * @return
 *   TRUE if group should use default roles and permissions.
 */
function og_is_group_default_access($gid) {
  $return = TRUE;
  if (($group = og_load($gid)) && $entity = $group->getEntity()) {
    $property = OG_DEFAULT_ACCESS_FIELD;

    if (!empty($entity->{$property}[LANGUAGE_NONE]) && $wrapper = $entity->{$property}[LANGUAGE_NONE]) {
      $return = empty($wrapper[0]['value']);
    }
  }

  return $return;
}


/**
 * Select groups if they were passed in the URL.
 *
 * You can pass a URL in in the form of
 * node/add/post?gids_group[]=1,2,3&gids_node[]=4,5,6
 * Note that gids_ is the prefix followed by the entity type (e.g. "node",
 * "user") or "group" to indicate the passed values are group ID.
 */
function og_get_context_by_url() {
  $return = array();
  foreach (array_keys(entity_get_info()) as $entity_type) {
    $etids =  !empty($_GET['gids_' . $entity_type][0]) ? explode(',', $_GET['gids_' . $entity_type][0]) : array();
    if ($etids) {
      $return = array_merge($return, og_get_group_ids($entity_type, $etids));
    }
  }
  return $return;
}

/**
 * Get labels out of a list of group IDs.
 *
 * @param $gids
 *   The group IDs.
 * @param $sanitize
 *   TRUE if the label should be sanitzied using filter_xss(). Defaults to
 *   TRUE.
 *
 * @return
 *   Array keyed with the group ID, and the entity label as the value, or else
 *   the group ID with the entity type and entity ID.
 */
function og_label_multiple($gids = array(), $sanitize = TRUE) {
  $labels = array();
  $groups = og_load_multiple($gids);
  foreach ($groups as $group) {
    if (!empty($group->label)) {
      $labels[$group->gid] = $sanitize ? filter_xss($group->label) : $group->label;
    }
    else {
      $entity = entity_get_info($group->entity_type);
      $param = array(
        '@gid' => $group->gid,
        '@entity' => $entity['label'],
        '@etid' => $group->etid,
      );
      $labels[$group->gid] = t('Group @gid - @entity ID @etid', $param);
    }
  }
  return $labels;
}

/**
 * Wrapper function; Get the label of a single group.
 *
 * @param $gid
 *   The group ID.
 * @param $sanitize
 *   TRUE if the label should be sanitzied using check_plain(). Defaults to
 *   TRUE.
 *
 * @return
 *   The label of the group if found, or else the group ID with the entity type
 *   and entity ID, sanitized.
 */
function og_label($gid, $sanitize = TRUE) {
  $labels = og_label_multiple(array($gid), $sanitize);
  return $labels[$gid];
}


/**
 * Determine the permissions for one or more roles.
 *
 * @param $roles
 *   An array whose keys are the role IDs of interest.
 *
 * @return
 *   An array indexed by role ID. Each value is an array whose keys are the
 *   permission strings for the given role ID.
 */
function og_role_permissions($roles = array()) {
  $cache = &drupal_static(__FUNCTION__, array());

  $role_permissions = $fetch = array();

  if ($roles) {
    foreach ($roles as $rid => $name) {
      if (isset($cache[$rid])) {
        $role_permissions[$rid] = $cache[$rid];
      }
      else {
        // Add this rid to the list of those needing to be fetched.
        $fetch[] = $rid;
        // Prepare in case no permissions are returned.
        $cache[$rid] = array();
      }
    }

    if ($fetch) {
      // Get from the database permissions that were not in the static variable.
      // Only role IDs with at least one permission assigned will return rows.
      $result = db_query("SELECT rid, permission FROM {og_role_permission} WHERE rid IN (:fetch)", array(':fetch' => $fetch));

      foreach ($result as $row) {
        $cache[$row->rid][$row->permission] = TRUE;
      }
      foreach ($fetch as $rid) {
        // For every rid, we know we at least assigned an empty array.
        $role_permissions[$rid] = $cache[$rid];
      }
    }
  }

  return $role_permissions;
}

/**
 * Retrieve an array of roles matching specified conditions.
 *
 * @param $gid
 *   The group node ID.
 * @param $permission
 *   Optional; A string containing a permission. If set, only roles containing
 *   that permission are returned.
 * @param $force_group
 *   Optioanl; If TRUE then the roles of the group will be retrieved by the
 *   group ID, even if the group is set to have default roles and permissions.
 *   The group might be set to "Default access" but infact there are inactive
 *   group roles. Thus, we are forcing the function to return the overriden
 *   roles. see og_delete_user_roles_by_group().
 *
 * @return
 *   An associative array with the role id as the key and the role name as
 *   value. The anonymous and authenticated deault roles are on the top of the
 *   array.
 */
function og_roles($gid = 0, $permission = NULL, $force_group = FALSE) {
  $roles = array();

  // Check if overriden access exists.
  if (!$force_group) {
    $gid = og_is_group_default_access($gid) ? 0 : $gid;
  }

  if (!empty($permission)) {
    $roles = db_query("SELECT r.rid, r.name FROM {og_role} r INNER JOIN {og_role_permission} p ON r.rid = p.rid WHERE p.permission = :permission AND r.gid = :gid ORDER BY r.name", array(':permission' => $permission, ':gid' => $gid))->fetchAllKeyed();
  }
  else {
    $roles = db_query("SELECT rid, name FROM {og_role} WHERE gid = :gid ORDER BY rid", array(':gid' => $gid))->fetchAllKeyed();
  }

  return  $roles;
}

/**
 * Get global roles - roles that belong to non-existent group ID 0.
 *
 * @return
 *   A keyed array with role Id as key and role name as value.
 */
function og_get_global_roles() {
  return og_roles();
}

/**
 * Get ar if default roles, keyed by their declaring module.
 */
function og_get_default_roles($include = TRUE) {
  $roles = array();
  foreach (module_implements('og_default_roles') as $module) {
    $roles[$module] = module_invoke($module, 'og_default_roles');
  }

  // Allow other modules to alter the defult roles, excpet of the anonymous and
  // authenticated.
  drupal_alter('og_default_roles', $roles);

  if ($include) {
    $roles += array('og' => array());
    array_unshift($roles['og'], OG_ANONYMOUS_ROLE, OG_AUTHENTICATED_ROLE);
  }

  return $roles;
}

/**
 * Add default roles and permissions of a module to the global permissions.
 *
 * This function is called whenever a module is enabled. Calling this function
 * directly will re-assign permissions to thier default roles.
 *
 * @param $module
 *   The module name.
 * @return
 *   Array with the global roles, as new records might have been added.
 */
function og_set_global_access_module($module) {
  $default_roles = og_get_default_roles();
  $global_roles = og_get_global_roles();
  $permissions = og_get_permissions();

  // The roles that should be added.
  $roles_to_add = array();

  if (empty($global_roles)) {
    // Add all the roles, there are no roles defined yet. This is probably
    // becuase OG is only being installed.
    $roles_to_add = reset($default_roles);
  }
  elseif (!empty($default_roles[$module])) {
    // Diff the roles that should be added with the ones already defined as
    // global roles.
    $roles_to_add = array_diff($default_roles[$module], $global_roles);
  }

  // Add a new global role.
  if (!empty($roles_to_add)) {
    foreach ($roles_to_add as $name) {
      $role = og_create_global_role($name);
      $global_roles[$role->rid] = $name;
    }
  }

  // If there are permissions defined, make sure they were not applied already,
  // as it might happen if a module was disabled and re-enabled.
  $perms_to_add = array();
  $perms_to_add_by_rid = array();

  foreach ($permissions as $key => $value) {
    if ($value['module'] == $module) {
      $perms_to_add[$key] = $value;
    }
  }

  if ($perms_to_add) {
    // Get the assigned permissions of the global roles.
    $global_roles_perms = og_role_permissions($global_roles);

    // Get the roles keyed by thier name.
    $global_roles_flip = array_flip($global_roles);
    foreach ($perms_to_add as $key => $value) {
      if (!empty($value['default role'])) {
        // Don't try to assign permissions that are already assigned.
        foreach ($value['default role'] as $role) {
          $rid = $global_roles_flip[$role];
          if (empty($global_roles_perms[$rid][$key])) {
            // Get the  permissions to be added in the form:
            // array(
            //   '1' => array( // '1' is the role ID.
            //     'perm_foo' => 'perm_foo',
            //     'perm_bar' => 'perm_bar',
            //    ),
            // );
            $perms_to_add_by_rid[$rid][$key] = $key;
          }
        }
      }
    }
  }

  if ($perms_to_add_by_rid) {
    foreach ($perms_to_add_by_rid as $rid => $perms) {
      // Assign the permissions to the roles.
      og_role_change_permissions($rid, $perms);
    }
  }

  return $global_roles;
}

/**
 * Add a new global role - a role associated to group ID 0.
 *
 * @param $name
 *   The role name.
 * @return
 *   The role object populated iwth the role ID.
 */
function og_create_global_role($name) {
  $role = new stdClass;
  $role->name = $name;
  $role->gid = 0;

  og_role_save($role);
  return $role;
}

/**
 * Get all roles of a user in a certain group.
 *
 * @param $gid
 *   The group ID.
 * @param $uid
 *   The user ID.
 * @param $include
 *   Optional; If TRUE also anonymous or authenticated role ID will be returned.
 *   Defaults to TRUE.
 * @param $states
 *   Optional; Array with the state to return. If empty groups of all state will
 *   return.
 *
 * @return
 *   Array with the role IDs of the user.
 */
function og_get_user_roles($gid, $uid = NULL, $include = TRUE, $states = array(OG_STATE_ACTIVE)) {
  $roles = array();

  if (empty($uid)) {
    global $user;
    $uid = $user->uid;
  }

  if ($include) {
    // Check if overriden access exists.
    $query_gid = og_is_group_default_access($gid) ? 0 : $gid;

    $group_roles = og_roles($query_gid);
    $account = user_load($uid);

    $name = og_is_member($gid, 'user', $account, $states) ? OG_AUTHENTICATED_ROLE : OG_ANONYMOUS_ROLE;
    $rid = array_search($name, $group_roles);
    $roles[$rid] = $rid;
  }

  $roles = $roles + db_query("SELECT rid, rid FROM {og_users_roles} WHERE uid = :uid AND gid = :gid", array(':uid' => $uid, ':gid' => $gid))->fetchAllKeyed();

  return $roles;
}

/**
 * Get all the users with certain roles in a group.
 *
 * @param $gid
 *   The group unique ID.
 * @param $roles
 *   Array with the role IDs to query.
 */
function og_get_users_by_roles($gid, $rids = array()) {
  $query = db_select('og_users_roles', 'og_users_roles');
  return $query->fields('og_users_roles', array('uid'))
    ->condition('gid', $gid)
    ->condition('rid', $rids, 'IN')
    ->execute()
    ->fetchAll();
}


/**
 * Fetch a user role from database.
 *
 * @param $role
 *   An integer with the role ID.
 * @return
 *   A fully-loaded role object if a role with the given name or ID
 *   exists, FALSE otherwise.
 */
function og_role_load($rid) {
  return db_select('og_role', 'r')
    ->fields('r')
    ->condition('rid', $rid)
    ->execute()
    ->fetchObject();
}
/**
 * Save a user role to the database.
 *
 * @param $role
 *   A role object to modify or add. If $role->rid is not specified, a new
 *   role will be created.
 * @return
 *   Status constant indicating if role was created or updated.
 *   Failure to write the user role record will return FALSE. Otherwise.
 *   SAVED_NEW or SAVED_UPDATED is returned depending on the operation
 *   performed.
 */
function og_role_save($role) {
  if ($role->name) {
    // Prevent leading and trailing spaces in role names.
    $role->name = trim($role->name);
  }
  if (!empty($role->rid) && $role->name) {
    $status = drupal_write_record('og_role', $role, 'rid');
    module_invoke_all('og_role_update', $role);
  }
  else {
    $status = drupal_write_record('og_role', $role);
    module_invoke_all('og_role_insert', $role);
  }

  og_invalidate_cache();

  return $status;
}

/**
 * Delete a user role from database.
 *
 * @param $role
 *   An integer with the role ID.
 */
function og_role_delete($rid) {
  $role = og_role_load($rid);

  db_delete('og_role')
    ->condition('rid', $rid)
    ->execute();
  db_delete('og_role_permission')
    ->condition('rid', $rid)
    ->execute();
  // Update the users who have this role set.
  db_delete('og_users_roles')
    ->condition('rid', $rid)
    ->execute();

  module_invoke_all('og_role_delete', $role);

  og_invalidate_cache();
}

/**
 * Delete all roles belonging to a group.
 *
 * @param $gid
 *   The group ID.
 */
function og_delete_user_roles_by_group($gid) {
  // Check if group has overriden roles defined.
  if ($roles = og_roles($gid, NULL, TRUE)) {
    foreach ($roles as $rid => $name) {
      og_role_delete($rid);
    }
  }
}

/**
 * Get the role names of role IDs.
 *
 * @param $rids
 *   Array with role IDs.
 * @return
 *  Array keyed by the role ID, and the role name as the value.
 */
function og_get_user_roles_name($rids = array()) {
  return db_query("SELECT rid, name FROM {og_role} WHERE rid IN (:rids)", array(':rids' => $rids))->fetchAllKeyed();
}


/**
 * Delete all permissions defined by a module.
 *
 * @see og_modules_uninstalled()
 *
 * @param $module
 *   Array with the modules name.
 */
function og_permissions_delete_by_module($modules = array()) {
   db_delete('og_role_permission')
     ->condition('module', $modules, 'IN')
     ->execute();
}

/**
 * Create new roles, based on the default roles and permissions.
 *
 * @param $gid
 *   The group ID.
 * @return
 *   The newly created roles keyed by role ID and role name as the value. Or
 *   FALSE if no roles were created.
 */
function og_roles_override($gid) {
  // Check if roles aren't already overriden. We can't use
  // og_is_group_default_access() as the field is already set, so we
  // check to see if there are new roles in the database and compare
  // them with the default roles.
  // TODO: We can add a key to the $group object that will indicate this
  // if performance will be poor.

  if ($roles = og_roles($gid, NULL, TRUE)) {
    return;
  }

  $rids = array();
  // Make sure roles doesn't exist already by looking for a row with the group
  // ID in {og_role} table.
  $perms = og_get_global_permissions();

  foreach (og_get_global_roles() as $rid => $name) {
    $role = new stdClass;
    $role->name = $name;
    $role->gid = $gid;

    og_role_save($role);
    $rids[$role->rid] = $role->name;
    og_role_change_permissions($role->rid, $perms[$rid]);
  }

  return $rids;
}

/**
 * Grant a group role to a user.
 *
 * @param $uid
 *   The user ID.
 * @param $rid
 *   The role ID.
 */
function og_role_grant($gid, $uid, $rid) {
  // Get the existiong user roles.
  $user_roles = og_get_user_roles($gid, $uid);
  if (!in_array($rid, $user_roles)) {
    $role = new stdClass();
    $role->uid = $uid;
    $role->rid = $rid;
    $role->gid = $gid;

    drupal_write_record('og_users_roles', $role);
    module_invoke_all('og_role_grant', $gid, $uid, $rid);
  }
}

/**
 * Revoke a group role from a user.
 *
 * @param $uid
 *   The user ID.
 * @param $rid
 *   The role ID.
 */
function og_role_revoke($gid, $uid, $rid) {
  // Get the existiong user roles.
  $user_roles = og_get_user_roles($gid, $uid);
  if (in_array($rid, $user_roles)) {

    db_delete('og_users_roles')
      ->condition('uid', $uid)
      ->condition('rid', $rid)
      ->execute();
    module_invoke_all('og_role_revoke', $gid, $uid, $rid);
  }
}

/**
 * Change permissions for a user role.
 *
 * This function may be used to grant and revoke multiple permissions at once.
 * For example, when a form exposes checkboxes to configure permissions for a
 * role, the submitted values may be directly passed on in a form submit
 * handler.
 *
 * @param $rid
 *   The ID of a group user role to alter.
 * @param $permissions
 *   An array of permissions, where the key holds the permission name and the
 *   value is an integer or boolean that determines whether to grant or revoke
 *   the permission:
 *   @code
 *     array(
 *       'edit group' => 0,
 *       'administer group' => 1,
 *     )
 *   @endcode
 *   Existing permissions are not changed, unless specified in $permissions.
 *
 * @see og_role_grant_permissions()
 * @see og_role_revoke_permissions()
 */
function og_role_change_permissions($rid, array $permissions = array()) {
  // Grant new permissions for the role.
  $grant = array_filter($permissions);
  if (!empty($grant)) {
    og_role_grant_permissions($rid, array_keys($grant));
  }
  // Revoke permissions for the role.
  $revoke = array_diff_assoc($permissions, $grant);
  if (!empty($revoke)) {
    og_role_revoke_permissions($rid, array_keys($revoke));
  }
}

/**
 * Grant permissions to a user role.
 *
 * @param $rid
 *   The ID of a user role to alter.
 * @param $permissions
 *   A list of permission names to grant.
 *
 * @see user_role_change_permissions()
 * @see user_role_revoke_permissions()
 */
function og_role_grant_permissions($rid, array $permissions = array()) {
  $modules = array();
  foreach (og_get_permissions() as $name => $value) {
    $modules[$name] = $value['module'];
  }
  // Grant new permissions for the role.
  foreach ($permissions as $name) {
    // Prevent WSOD, if the permission name is wrong, and we can't find its
    // module.
    if (!empty($modules[$name])) {
      db_merge('og_role_permission')
        ->key(array(
          'rid' => $rid,
          'permission' => $name,
          'module' => $modules[$name],
        ))
        ->execute();
    }
  }
  og_invalidate_cache();
}

/**
 * Revoke permissions from a user role.
 *
 * @param $rid
 *   The ID of a user role to alter.
 * @param $permissions
 *   A list of permission names to revoke.
 *
 * @see user_role_change_permissions()
 * @see user_role_grant_permissions()
 */
function og_role_revoke_permissions($rid, array $permissions = array()) {
  // Revoke permissions for the role.
  db_delete('og_role_permission')
    ->condition('rid', $rid)
    ->condition('permission', $permissions, 'IN')
    ->execute();

  og_invalidate_cache();
}


/**
 * Get all permissions defined by implementing modules.
 *
 * @return
 *  Array keyed with the permissions name and the value of the permissions.
 *  TODO: Write the values.
 */
function og_get_permissions() {
  $perms = &drupal_static(__FUNCTION__, array());
  if (!empty($perms)) {
    return $perms;
  }

  foreach (module_implements('og_permission') as $module) {
    if ($permissions = module_invoke($module, 'og_permission')) {
      foreach ($permissions as $key => $perm) {
        $permissions[$key] += array(
          // Initialize the roles key, if other modules haven't set it
          // explicetly. This means the permissions can apply to anonymous and
          // authenticated members as-well.
          'roles' => array(OG_ANONYMOUS_ROLE, OG_AUTHENTICATED_ROLE),
          'default role' => array(),
          'module' => $module,
        );
      }
      $perms = array_merge($perms, $permissions);
    }
  }

  // Allow other modules to alter the permissions.
  drupal_alter('og_permission', $perms);

  return $perms;
}

/**
 * Get global permissions.
 *
 * @return
 *   Array keyed with the anonymous, authenticated and administror and the
 *   permissions that should be enabled by default.
 */
function og_get_global_permissions() {
  $roles = og_get_global_roles();

  $perms = og_role_permissions($roles);
  return $perms;
}

/**
 * Get all the modules fields that can be assigned to fieldable enteties.
 */
function og_fields_info($field_name = NULL) {
  $return = &drupal_static(__FUNCTION__, array());

  if (empty($return)) {
    foreach (module_implements('og_fields_info') as $module) {
      if ($fields = module_invoke($module, 'og_fields_info')) {
        foreach ($fields as $key => $field) {
          // Add default values.
          $field += array(
            'entity type' => array(),
            'disable on node translate' => TRUE,
          );

          // Add the module information.
          $return[$key] = array_merge($field, array('module' => $module));
        }
      }
    }

    // Allow other modules to alter the field info.
    drupal_alter('og_fields_info', $return);
  }

  return empty($field_name) ? $return : $return[$field_name];
}

/**
 * Check to see if a token value matches the specified node.
 */
function og_check_token($token, $seed) {
  return drupal_get_token($seed) == $token;
}

/**
 * Set breadcrumbs according to a given group.
 *
 * @param $entity_type
 *   The entity type.
 * @param $etid
 *   The entity ID.
 * @param $path
 *   Optional; The path to append to the breadcrumb.
 */
function og_set_breadcrumb($entity_type, $etid, $path = array()) {
  if ($entity = entity_load($entity_type, array($etid))) {
    $entity = reset($entity);
    $label = og_entity_label($entity_type, $entity);
    $uri = entity_uri($entity_type, $entity);
    drupal_set_breadcrumb(array_merge(array(l(t('Home'), '<front>')), array(l($label, $uri['path'])), $path)) ;
  }
}

/**
 * Create an organic groups field in a bundle.
 *
 * @param $field_name
 *   The field name
 * @param $entity_type
 *   The entity type
 * @param $bundle
 *   The bundle name.
 */
function og_create_field($field_name, $entity_type, $bundle) {
  // Don't allow creating a group field on a group entity type.
  if ($entity_type == 'group' && $field_name == OG_GROUP_FIELD) {
    throw new Exception('Cannot add group field to a group entity.');
  }

  if ($group_field = og_fields_info($field_name)) {
    $field = field_info_field($field_name);
    if (empty($field)) {
      $field = field_create_field($group_field['field']);
    }

    $instance = field_info_instance($entity_type, $field_name, $bundle);
    if (empty($instance)) {
      $instance = $group_field['instance'];
      $instance += array(
        'field_name' => $field_name,
        'bundle' => $bundle,
        'entity_type' => $entity_type,
      );

      field_create_instance($instance);
    }
  }
}

/**
 * Return a re-loaded entity with its fields.
 *
 * This is needed for example if a user account is passed, as global $user is
 * only a partial user entity, or only a partial entity object was sent.
 *
 * @param $entity_type
 *   The entity type.
 * @param $entity
 *   The entity.
 */
function og_load_entity($entity_type, $entity) {
  list($id) = entity_extract_ids($entity_type, $entity);
  $entity = entity_load($entity_type, array($id));
  return reset($entity);
}

/**
 * Return a loaded entity from group.
 *
 * If you already have the group object you can use $group->getEntity() instead.
 *
 * @param $gid
 *   The group ID.
 */
function og_load_entity_from_group($gid) {
  if ($group = og_load($gid)) {
    return $group->getEntity();
  }

  return FALSE;
}

/**
 * Return the states a group can be in.
 */
function og_group_states() {
  return array(
    OG_STATE_ACTIVE => t('Active'),
    OG_STATE_PENDING => t('Pending'),
  );
}

/**
 * Return the states a group content can be in.
 */
function og_group_content_states() {
  return array(
    OG_STATE_ACTIVE => t('Active'),
    OG_STATE_PENDING => t('Pending'),
    OG_STATE_BLOCKED => t('Blocked'),
  );
}

/**
 * Wrapper function for entity_label() to return some text if label isn't found.
 *
 * @param $entity_type
 *   The entity type.
 * @param $entity
 *   The entity object.
 */
function og_entity_label($entity_type, $entity) {
  $label = '';
  if (!empty($entity)) {
    $label = entity_label($entity_type, $entity);
    if (!$label) {
      list($id) = entity_extract_ids($entity_type, $entity);
      $label = t('Entity @entity_type ID @id', array('@entity_type' => $entity_type, '@id' => $id));
    }
  }
  return $label;
}

/**
 * Helper function to generate standard node permission list for a given type.
 *
 * @param $type
 *   The machine-readable name of the node type.
 * @return array
 *   An array of permission names and descriptions.
 */
function og_list_permissions($type) {
  $perms = array();

  // Check type is of group content.
  if (og_is_group_content_type('node', $type)) {
    $info = node_type_get_type($type);
    $type = check_plain($info->type);

    // Build standard list of node permissions for this type.
    $perms = array(
      "update own $type content" => array(
        'title' => t('Edit own %type_name content', array('%type_name' => $info->name)),
      ),
      "update any $type content" => array(
        'title' => t('Edit any %type_name content', array('%type_name' => $info->name)),
      ),
      "delete own $type content" => array(
        'title' => t('Delete own %type_name content', array('%type_name' => $info->name)),
      ),
      "delete any $type content" => array(
        'title' => t('Delete any %type_name content', array('%type_name' => $info->name)),
      ),
    );

    // Add default permissions.
    foreach ($perms as $key => $value) {
      $perms[$key]['default role'] = array(OG_AUTHENTICATED_ROLE);
    }
  }
  return $perms;
}

/**
 * Return a form element with crafted links to create nodes for a given group.
 *
 * @param $gid
 *   The group ID.
 * @param $destination
 *   Optional; The destiantion after a node is created. Defaults to the
 *   destination passed in the URL if exists, otherwise back to the current
 *   page.
 */
function og_node_create_links($gid, $destination = '') {
  $element = array();
  if ($group = og_get_group('group', $gid)) {
    $items = array();
    foreach (node_type_get_types() as $node) {
      if (og_is_group_content_type('node', $node->type)) {
        if (node_access('create', $node->type)) {
          $options  = array(
            'query' => array(
              'gids_' . $group->entity_type . '[]' => $group->etid,
            ) + drupal_get_destination(),
          );
          // theme_item_list's 'data' items isn't a render element, so use l().
          // http://drupal.org/node/891112
          $items[] = array('data' => l(node_type_get_name($node->type), 'node/add/' . str_replace('_', '-', $node->type), $options));
        }
      }
    }
    if ($items) {
      $element['og_node_create_links'] = array(
        '#theme' => 'item_list',
        '#items' => $items,
      );
    }
  }
  return $element;
}<|MERGE_RESOLUTION|>--- conflicted
+++ resolved
@@ -869,10 +869,6 @@
   // TODO
   return TRUE;
 }
-<<<<<<< HEAD
-
-=======
->>>>>>> 24c2ec5b
 
 /**
  * Return a loaded group entity if exists or create a new one.

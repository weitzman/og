<?php

/**
 * @file
 * Contains \Drupal\og\OgGroupAudienceHelper.
 */

namespace Drupal\og;

use Drupal\Core\Entity\ContentEntityInterface;
<<<<<<< HEAD
=======
use Drupal\Core\Entity\FieldableEntityInterface;
>>>>>>> 200ea3e1
use Drupal\Core\Field\FieldDefinitionInterface;
use Drupal\Core\Field\FieldException;
use Drupal\Core\Field\FieldFilteredMarkup;
use Drupal\Core\Field\FieldItemListInterface;
use Drupal\Core\Field\FieldStorageDefinitionInterface;
use Drupal\Core\Field\WidgetBase;
use Drupal\Core\Form\FormStateInterface;
use Drupal\field\Entity\FieldConfig;
use Drupal\og\Plugin\Field\FieldWidget\OgComplex;
use Drupal\Component\Utility\Html;

/**
 * OG audience field helper methods.
 */
class OgGroupAudienceHelper {

  /**
   * The default OG audience field name.
   */
  const DEFAULT_FIELD = 'og_group_ref';


  /**
   * Return TRUE if field is a group audience type.
   *
   * @param \Drupal\Core\Field\FieldDefinitionInterface $field_definition
   *   The field definition object.
   *
   * @return bool
   *   TRUE if the field is a group audience type, FALSE otherwise.
   */
  public static function isGroupAudienceField(FieldDefinitionInterface $field_definition) {
    return in_array($field_definition->getType(), ['og_standard_reference', 'og_membership_reference']);
  }


  /**
   * Return TRUE if a field can be used and has not reached maximum values.
   *d
   * @param \Drupal\Core\Entity\ContentEntityInterface $entity
   *   The content entity to check the field cardinality for.
   * @param string $field_name
   *   The field name to check the cardinality of.
   *
   * @return bool
   *
   * @throws \Drupal\Core\Field\FieldException
   */
  public static function checkFieldCardinality(ContentEntityInterface $entity, $field_name) {
    $field_definition = $entity->getFieldDefinition($field_name);

    $entity_type_id = $entity->getEntityTypeId();
    $bundle_id = $entity->bundle();

    if (!$field_definition) {
      throw new FieldException("No field with the name $field_name found for $bundle_id $entity_type_id entity.");
    }

    if (!static::isGroupAudienceField($field_definition)) {
      throw new FieldException("$field_name field on $bundle_id $entity_type_id entity is not an audience field.");
    }

    $cardinality = $field_definition->getFieldStorageDefinition()->getCardinality();

    if ($cardinality === FieldStorageDefinitionInterface::CARDINALITY_UNLIMITED) {
      return TRUE;
    }

    return $entity->get($field_name)->count() < $cardinality;
  }

  /**
   * Returns the first group audience field that matches the given entity.
   *
   * @param \Drupal\Core\Entity\ContentEntityInterface $entity
   *   The group content to find a matching group audience field for.
   * @param string $group_type
   *   The group type that should be referenced by the group audience field.
   * @param string $group_bundle
   *   The group bundle that should be referenced by the group audience field.
   * @param bool $check_access
   *   (optional) Set this to FALSE to not check if the current user has access
   *   to the field. Defaults to TRUE.
   *
   * @return string|NULL
   *   The name of the group audience field, or NULL if no matching field was
   *   found.
   */
  public static function getMatchingField(ContentEntityInterface $entity, $group_type, $group_bundle, $check_access = TRUE) {
    $fields = static::getAllGroupAudienceFields($entity->getEntityTypeId(), $entity->bundle());

    // Bail out if there are no group audience fields.
    if (!$fields) {
      return NULL;
    }

    foreach ($fields as $field_name => $field) {
      $handler_settings = $field->getSetting('handler_settings');

      if ($field->getSetting('target_type') !== $group_type) {
        // Group type doesn't match.
        continue;
      }

      if (!empty($handler_settings['target_bundles']) && !in_array($group_bundle, $handler_settings['target_bundles'])) {
        // Bundle doesn't match.
        continue;
      }

      if (!static::checkFieldCardinality($entity, $field_name)) {
        // The field cardinality has reached its maximum
        continue;
      }

      if ($check_access && !$entity->get($field_name)->access('view')) {
        // The user doesn't have access to the field.
        continue;
      }

      return $field_name;
    }

    return NULL;
  }

  /**
<<<<<<< HEAD
   * Get list of available widgets.
   *
   * @return array
   *   List of available entity reference widgets.
   */
  public static function getAvailableWidgets() {
    $widget_manager = \Drupal::getContainer()->get('plugin.manager.field.widget');
    $definitions = $widget_manager->getDefinitions();

    $widgets = [];
    foreach ($definitions as $id => $definition) {

      if (!in_array('entity_reference', $definition['field_types'])) {
        continue;
      }

      $widgets[] = $id;
    }

    return $widgets;
  }

  /**
   * Set the field mode widget.
   *
   * @param $entity_id
   *   The entity id.
   * @param $bundle
   *   The bundle.
   * @param $field_name
   *   The field name.
   * @param array $modes
   *   The field modes. Available keys: default, admin.
   *
   * @return int
   *   Either SAVED_NEW or SAVED_UPDATED, depending on the operation performed.
   */
  public static function setWidgets($entity_id, $bundle, $field_name, array $modes) {
    $field = FieldConfig::loadByName($entity_id, $bundle, $field_name);
    $handler = $field->getSetting('handler_settings');
    $handler['handler_settings']['widgets'] = $modes;
    $field->setSetting('handler_settings', $handler);
    return $field->save();
  }

  /**
   * get the field mode widget.
   *
   * @param $entity_id
   *   The entity id.
   * @param $bundle
   *   The bundle.
   * @param $field_name
   *   The field name.
   * @param null $mode
   *   The field mode - admin or default.
   *
   * @return array.
   *   The field modes.
   */
  public static function getWidgets($entity_id, $bundle, $field_name, $mode = NULL) {
    $field = FieldConfig::loadByName($entity_id, $bundle, $field_name);
    $handler = $field->getSetting('handler_settings');
    return $mode ? $handler['handler_settings']['widgets'][$mode] : $handler['handler_settings']['widgets'];
  }

  /**
   * @param FieldDefinitionInterface $field
   *   The field definition.
   * @param $widget_id
   *   An entity reference widget plugin id i.e: options_select, options_buttons.
   * @param string $field_name
   *   The field name. Default to self::DEFAULT_FIELD.
   * @param array $configuration
   *   Configuration which will be passed to the widget instance.
   *
   * @return WidgetBase The form API widget element.
   * The form API widget element.
   */
  public static function renderWidget(FieldDefinitionInterface $field, $widget_id, $field_name = self::DEFAULT_FIELD, array $configuration = []) {
    $config = FieldConfig::load($field->getTargetEntityTypeId() . '.' . $field->getTargetBundle() . '.' . $field_name);

    $default_configuration = $configuration + [
      'type' => 'og_complex',
      'settings' => [
        'match_operator' => 'CONTAINS',
        'size' => 60,
        'placeholder' => '',
      ],
      'third_party_settings' => [],
      'field_definition' => $config,
    ];

    return \Drupal::getContainer()->get('plugin.manager.field.widget')->createInstance($widget_id, $default_configuration);
=======
   * Return all the group audience fields of a certain bundle.
   *
   * @param string $entity_type_id
   *   The entity type.
   * @param string  $bundle
   *   The bundle name to be checked.
   * @param string $group_type_id
   *   Filter list to only include fields referencing a specific group type.
   * @param string $group_bundle
   *   Filter list to only include fields referencing a specific group bundle.
   *   Fields that do not specify any bundle restrictions at all are also
   *   included.
   *
   * @return \Drupal\Core\Field\FieldDefinitionInterface[]
   *   An array of field definitions, keyed by field name; Or an empty array if
   *   none found.
   */
  public static function getAllGroupAudienceFields($entity_type_id, $bundle, $group_type_id = NULL, $group_bundle = NULL) {
    $return = [];
    $entity_type = \Drupal::entityTypeManager()->getDefinition($entity_type_id);

    if (!$entity_type->isSubclassOf(FieldableEntityInterface::class)) {
      // This entity type is not fieldable.
      return [];
    }
    $field_definitions = \Drupal::service('entity_field.manager')->getFieldDefinitions($entity_type_id, $bundle);

    foreach ($field_definitions as $field_definition) {
      if (!static::isGroupAudienceField($field_definition)) {
        // Not a group audience field.
        continue;
      }

      $target_type = $field_definition->getFieldStorageDefinition()->getSetting('target_type');

      if (isset($group_type_id) && $target_type != $group_type_id) {
        // Field doesn't reference this group type.
        continue;
      }

      $handler_settings = $field_definition->getSetting('handler_settings');

      if (isset($group_bundle) && !empty($handler_settings['target_bundles']) && !in_array($group_bundle, $handler_settings['target_bundles'])) {
        continue;
      }

      $field_name = $field_definition->getName();
      $return[$field_name] = $field_definition;
    }

    return $return;
>>>>>>> 200ea3e1
  }

}<|MERGE_RESOLUTION|>--- conflicted
+++ resolved
@@ -8,10 +8,7 @@
 namespace Drupal\og;
 
 use Drupal\Core\Entity\ContentEntityInterface;
-<<<<<<< HEAD
-=======
 use Drupal\Core\Entity\FieldableEntityInterface;
->>>>>>> 200ea3e1
 use Drupal\Core\Field\FieldDefinitionInterface;
 use Drupal\Core\Field\FieldException;
 use Drupal\Core\Field\FieldFilteredMarkup;
@@ -138,7 +135,6 @@
   }
 
   /**
-<<<<<<< HEAD
    * Get list of available widgets.
    *
    * @return array
@@ -222,18 +218,23 @@
     $config = FieldConfig::load($field->getTargetEntityTypeId() . '.' . $field->getTargetBundle() . '.' . $field_name);
 
     $default_configuration = $configuration + [
-      'type' => 'og_complex',
-      'settings' => [
-        'match_operator' => 'CONTAINS',
-        'size' => 60,
-        'placeholder' => '',
-      ],
-      'third_party_settings' => [],
-      'field_definition' => $config,
-    ];
-
-    return \Drupal::getContainer()->get('plugin.manager.field.widget')->createInstance($widget_id, $default_configuration);
-=======
+        'type' => 'og_complex',
+        'settings' => [
+          'match_operator' => 'CONTAINS',
+          'size' => 60,
+          'placeholder' => '',
+        ],
+        'third_party_settings' => [],
+        'field_definition' => $config,
+      ];
+
+    return \Drupal::getContainer()
+      ->get('plugin.manager.field.widget')
+      ->createInstance($widget_id, $default_configuration);
+
+  }
+
+  /**
    * Return all the group audience fields of a certain bundle.
    *
    * @param string $entity_type_id
@@ -285,7 +286,6 @@
     }
 
     return $return;
->>>>>>> 200ea3e1
   }
 
 }
--- conflicted
+++ resolved
@@ -91,13 +91,8 @@
    *   The name of the group audience field, or NULL if no matching field was
    *   found.
    */
-<<<<<<< HEAD
   public static function getMatchingField(ContentEntityInterface $entity, $group_type_id, $group_bundle, $check_access = TRUE) {
     $fields = Og::getAllGroupAudienceFields($entity->getEntityTypeId(), $entity->bundle());
-=======
-  public static function getMatchingField(ContentEntityInterface $entity, $group_type, $group_bundle, $check_access = TRUE) {
-    $fields = static::getAllGroupAudienceFields($entity->getEntityTypeId(), $entity->bundle());
->>>>>>> 1d9b6499
 
     // Bail out if there are no group audience fields.
     if (!$fields) {

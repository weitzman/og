<?php

/**
 * @file
 * Contains \Drupal\og\GroupManager.
 */

namespace Drupal\og;

use Drupal\Core\Config\ConfigFactoryInterface;
use Drupal\Core\Entity\EntityTypeBundleInfoInterface;
use Drupal\Core\Entity\EntityTypeManagerInterface;
use Drupal\Core\State\StateInterface;
use Drupal\og\Event\DefaultRoleEvent;
use Drupal\og\Event\DefaultRoleEventInterface;
use Symfony\Component\EventDispatcher\EventDispatcherInterface;

/**
 * A manager to keep track of which entity type/bundles are OG group enabled.
 */
class GroupManager {

  /**
   * The key used to identify the cached version of the group relation map.
   */
  const GROUP_RELATION_MAP_CACHE_KEY = 'og.group_manager.group_relation_map';

  /**
   * The OG settings configuration key.
   *
   * @var string
   */
  const SETTINGS_CONFIG_KEY = 'og.settings';

  /**
   * The OG group settings config key.
   *
   * @var string
   */
  const GROUPS_CONFIG_KEY = 'groups';

  /**
   * The config factory.
   *
   * @var \Drupal\Core\Config\ConfigFactoryInterface
   */
  protected $configFactory;

  /**
   * The entity storage for OgRole entities.
   *
   * @var \Drupal\Core\Entity\EntityStorageInterface
   */
  protected $ogRoleStorage;

  /**
   * The service providing information about bundles.
   *
   * @var \Drupal\Core\Entity\EntityTypeBundleInfoInterface
   */
  protected $entityTypeBundleInfo;

  /**
   * The event dispatcher.
   *
   * @var \Symfony\Component\EventDispatcher\EventDispatcherInterface
   */
  protected $eventDispatcher;

  /**
   * The state service.
   *
   * @var \Drupal\Core\State\StateInterface
   */
  protected $state;

  /**
   * The OG permission manager.
   *
   * @var \Drupal\og\PermissionManagerInterface
   */
  protected $permissionManager;

  /**
   * A map of entity types and bundles.
   *
   * Do not access this property directly, use $this->getGroupMap() instead.
   *
   * @var array
   */
  protected $groupMap;

  /**
   * A map of group and group content relations.
   *
   * Do not access this property directly, use $this->getGroupRelationMap()
   * instead.
   *
   * @var array $groupRelationMap
   *   An associative array representing group and group content relations, in
   *   the following format:
   *   @code
   *   [
   *     'group_entity_type_id' => [
   *       'group_bundle_id' => [
   *         'group_content_entity_type_id' => [
   *           'group_content_bundle_id',
   *         ],
   *       ],
   *     ],
   *   ]
   *   @endcode
   */
  protected $groupRelationMap = [];

  /**
   * Constructs an GroupManager object.
   *
   * @param \Drupal\Core\Config\ConfigFactoryInterface $config_factory
   *   The config factory.
   * @param \Drupal\Core\Entity\EntityTypeManagerInterface $entity_type_manager
   *   The entity type manager.
   * @param \Drupal\Core\Entity\EntityTypeBundleInfoInterface $entity_type_bundle_info
   *   The service providing information about bundles.
   * @param \Symfony\Component\EventDispatcher\EventDispatcherInterface
   *   The event dispatcher.
   * @param \Drupal\Core\State\StateInterface $state
   *   The state service.
   * @param \Drupal\og\PermissionManagerInterface $permission_manager
   *   The OG permission manager.
   */
  public function __construct(ConfigFactoryInterface $config_factory, EntityTypeManagerInterface $entity_type_manager, EntityTypeBundleInfoInterface $entity_type_bundle_info, EventDispatcherInterface $event_dispatcher, StateInterface $state, PermissionManagerInterface $permission_manager) {
    $this->configFactory = $config_factory;
    $this->ogRoleStorage = $entity_type_manager->getStorage('og_role');
    $this->entityTypeBundleInfo = $entity_type_bundle_info;
    $this->eventDispatcher = $event_dispatcher;
    $this->state = $state;
    $this->permissionManager = $permission_manager;
  }

  /**
   * Determines whether an entity type ID and bundle ID are group enabled.
   *
   * @param string $entity_type_id
   * @param string $bundle
   *
   * @return bool
   */
  public function isGroup($entity_type_id, $bundle) {
    $group_map = $this->getGroupMap();
    return isset($group_map[$entity_type_id]) && in_array($bundle, $group_map[$entity_type_id]);
  }

  /**
   * @param $entity_type_id
   *
   * @return array
   */
  public function getGroupsForEntityType($entity_type_id) {
    $group_map = $this->getGroupMap();
    return isset($group_map[$entity_type_id]) ? $group_map[$entity_type_id] : [];
  }

  /**
   * Get all group bundles keyed by entity type.
   *
   * @return array
   *   An associative array, keyed by entity type, each value an indexed array
   *   of bundle IDs.
   */
  public function getAllGroupBundles($entity_type = NULL) {
    $group_map = $this->getGroupMap();
    return !empty($group_map[$entity_type]) ? $group_map[$entity_type] : $group_map;
  }

  /**
   * Returns all group bundles that are referenced by the given group content.
   *
   * @param string $group_content_entity_type_id
   *   The entity type ID of the group content type for which to return
   *   associated group bundle IDs.
   * @param string $group_content_bundle_id
   *   The bundle ID of the group content type for which to return associated
   *   group bundle IDs.
   *
   * @return array
   *   An array of group bundle IDs, keyed by group entity type ID.
   */
  public function getGroupBundleIdsByGroupContentBundle($group_content_entity_type_id, $group_content_bundle_id) {
    $bundles = [];

    foreach (OgGroupAudienceHelper::getAllGroupAudienceFields($group_content_entity_type_id, $group_content_bundle_id) as $field) {
      $group_entity_type_id = $field->getSetting('target_type');
      $handler_settings = $field->getSetting('handler_settings');
      $group_bundle_ids = !empty($handler_settings['target_bundles']) ? $handler_settings['target_bundles'] : [];

      // If the group bundles are empty, it means that all bundles are
      // referenced.
      if (empty($group_bundle_ids)) {
        $group_bundle_ids = $this->getGroupMap()[$group_entity_type_id];
      }

      foreach ($group_bundle_ids as $group_bundle_id) {
        $bundles[$group_entity_type_id][$group_bundle_id] = $group_bundle_id;
      }
    }

    return $bundles;
  }

  /**
   * Returns group content bundles that are referencing the given group content.
   *
   * @param string $group_entity_type_id
   *   The entity type ID of the group type for which to return associated group
   *   content bundle IDs.
   * @param string $group_bundle_id
   *   The bundle ID of the group type for which to return associated group
   *   content bundle IDs.
   *
   * @return array
   *   An array of group content bundle IDs, keyed by group content entity type
   *   ID.
   */
  public function getGroupContentBundleIdsByGroupBundle($group_entity_type_id, $group_bundle_id) {
    $group_relation_map = $this->getGroupRelationMap();
    return isset($group_relation_map[$group_entity_type_id][$group_bundle_id]) ? $group_relation_map[$group_entity_type_id][$group_bundle_id] : [];
  }

  /**
   * Sets an entity type instance as being an OG group.
   *
   * @param string $entity_type_id
   *   The entity type ID of the bundle to declare as being a group.
   * @param string $bundle_id
   *   The bundle ID of the bundle to declare as being a group.
   *
   * @throws \InvalidArgumentException
   *   Thrown when the given bundle is already a group.
   */
  public function addGroup($entity_type_id, $bundle_id) {
    // Throw an error if the entity type is already defined as a group.
    if ($this->isGroup($entity_type_id, $bundle_id)) {
      throw new \InvalidArgumentException("The '$entity_type_id' of type '$bundle_id' is already a group.");
    }
    $editable = $this->configFactory->getEditable('og.settings');
    $groups = $editable->get('groups');
    $groups[$entity_type_id][] = $bundle_id;
    // @todo, just key by bundle ID instead?
    $groups[$entity_type_id] = array_unique($groups[$entity_type_id]);

    $editable->set('groups', $groups);
    $editable->save();

    $this->createPerBundleRoles($entity_type_id, $bundle_id);
    $this->refreshGroupMap();
  }

  /**
   * Removes an entity type instance as being an OG group.
   */
  public function removeGroup($entity_type_id, $bundle_id) {
    $editable = $this->configFactory->getEditable('og.settings');
    $groups = $editable->get('groups');

    if (isset($groups[$entity_type_id])) {
      $search_key = array_search($bundle_id, $groups[$entity_type_id]);

      if ($search_key !== FALSE) {
        unset($groups[$entity_type_id][$search_key]);
      }

      // Clean up entity types that have become empty.
      $groups = array_filter($groups);

      // Only update and refresh the map if a key was found and unset.
      $editable->set('groups', $groups);
      $editable->save();

      // Remove all roles associated with this group type.
      $this->removeRoles($entity_type_id, $bundle_id);

      $this->resetGroupMap();
    }
  }

  /**
   * Creates the roles for the given group type, based on the default roles.
   *
   * This is intended to be called after a new group type has been created.
   *
   * @param string $entity_type_id
   *   The entity type ID of the group for which to create default roles.
   * @param string $bundle_id
   *   The bundle ID of the group for which to create default roles.
   *
   * @todo: Would a dedicated RoleManager service be a better place for this?
   */
  protected function createPerBundleRoles($entity_type_id, $bundle_id) {
    foreach ($this->getDefaultRoles() as $role) {
      $role->setGroupType($entity_type_id);
      $role->setGroupBundle($bundle_id);

      // Populate the default roles with a set of default permissions.
<<<<<<< HEAD
      $permissions = $this->permissionManager->getDefaultPermissions($entity_type_id, $bundle_id, [], $role->getName());
=======
      $permissions = $this->permissionManager->getDefaultPermissions($entity_type_id, $bundle_id, $role->getName());
>>>>>>> 4c477a7f
      foreach (array_keys($permissions) as $permission) {
        $role->grantPermission($permission);
      }

      $role->save();
    }
  }

  /**
   * Returns the default roles.
   *
   * @return \Drupal\og\Entity\OgRole[]
   *   An associative array of (unsaved) OgRole entities, keyed by role name.
   *   These are populated with the basic properties: name, label, role_type and
   *   is_admin.
   *
   * @todo: Would a dedicated RoleManager service be a better place for this?
   */
  public function getDefaultRoles() {
    // Provide the required default roles: 'member' and 'non-member'.
    $roles = $this->getRequiredDefaultRoles();

    $event = new DefaultRoleEvent();
    $this->eventDispatcher->dispatch(DefaultRoleEventInterface::EVENT_NAME, $event);

    // Use the array union operator '+=' to ensure the default roles cannot be
    // altered by event subscribers.
    $roles += $event->getRoles();

    return $roles;
  }

  /**
   * Returns the roles which every group type requires.
   *
   * This provides the 'member' and 'non-member' roles. These are hard coded
   * because they are strictly required and should not be altered.
   *
   * @return \Drupal\og\Entity\OgRole[]
   *   An associative array of (unsaved) required OgRole entities, keyed by role
   *   name. These are populated with the basic properties: name, label and
   *   role_type.
   *
   * @todo: Would a dedicated RoleManager service be a better place for this?
   */
  protected function getRequiredDefaultRoles() {
    $roles = [];

    $role_properties = [
      [
        'role_type' => OgRoleInterface::ROLE_TYPE_REQUIRED,
        'label' => 'Non-member',
        'name' => OgRoleInterface::ANONYMOUS,
      ],
      [
        'role_type' => OgRoleInterface::ROLE_TYPE_REQUIRED,
        'label' => 'Member',
        'name' => OgRoleInterface::AUTHENTICATED,
      ],
    ];

    foreach ($role_properties as $properties) {
      $roles[$properties['name']] = $this->ogRoleStorage->create($properties);
    }

    return $roles;
  }

  /**
   * Deletes the roles associated with a group type.
   *
   * @param string $entity_type_id
   *   The entity type ID of the group for which to delete the roles.
   * @param string $bundle_id
   *   The bundle ID of the group for which to delete the roles.
   *
   * @todo: Would a dedicated RoleManager service be a better place for this?
   */
  protected function removeRoles($entity_type_id, $bundle_id) {
    $properties = [
      'group_type' => $entity_type_id,
      'group_bundle' => $bundle_id,
    ];
    foreach ($this->ogRoleStorage->loadByProperties($properties) as $role) {
      $role->delete();
    }
  }

  /**
   * Resets all locally stored data.
   */
  public function reset() {
    $this->resetGroupMap();
    $this->resetGroupRelationMap();
  }

  /**
   * Resets the cached group map.
   *
   * Call this after adding or removing a group type.
   */
  public function resetGroupMap() {
    $this->groupMap = [];
  }

  /**
   * Resets the cached group relation map.
   *
   * Call this after making a change to the relationship between a group type
   * and a group content type.
   */
  public function resetGroupRelationMap() {
    $this->groupRelationMap = [];
    $this->state->delete(self::GROUP_RELATION_MAP_CACHE_KEY);
  }

  /**
   * Returns the group map.
   *
   * @return array
   *   The group map.
   */
  protected function getGroupMap() {
    if (empty($this->groupMap)) {
      $this->refreshGroupMap();
    }
    return $this->groupMap;
  }

  /**
   * Returns the group relation map.
   *
   * @return array
   *   The group relation map.
   */
  protected function getGroupRelationMap() {
    if (empty($this->groupRelationMap)) {
      $this->refreshGroupRelationMap();
    }
    return $this->groupRelationMap;
  }

  /**
   * Refreshes the groupMap property with currently configured groups.
   */
  protected function refreshGroupMap() {
    $group_map = $this->configFactory->get(static::SETTINGS_CONFIG_KEY)->get(static::GROUPS_CONFIG_KEY);
    $this->groupMap = !empty($group_map) ? $group_map : [];
  }

  /**
   * Populates the map of relations between group types and group content types.
   */
  protected function refreshGroupRelationMap() {
    // Retrieve a cached version of the map if it exists.
    if ($group_relation_map = $this->state->get(self::GROUP_RELATION_MAP_CACHE_KEY)) {
      $this->groupRelationMap = $group_relation_map;
      return;
    }

    $this->groupRelationMap = [];

    foreach ($this->entityTypeBundleInfo->getAllBundleInfo() as $group_content_entity_type_id => $bundles) {
      foreach ($bundles as $group_content_bundle_id => $bundle_info) {
        foreach ($this->getGroupBundleIdsByGroupContentBundle($group_content_entity_type_id, $group_content_bundle_id) as $group_entity_type_id => $group_bundle_ids) {
          foreach ($group_bundle_ids as $group_bundle_id) {
            $this->groupRelationMap[$group_entity_type_id][$group_bundle_id][$group_content_entity_type_id][$group_content_bundle_id] = $group_content_bundle_id;
          }
        }
      }
    }
    // Cache the map.
    $this->state->set(self::GROUP_RELATION_MAP_CACHE_KEY, $this->groupRelationMap);
  }

}<|MERGE_RESOLUTION|>--- conflicted
+++ resolved
@@ -302,11 +302,7 @@
       $role->setGroupBundle($bundle_id);
 
       // Populate the default roles with a set of default permissions.
-<<<<<<< HEAD
-      $permissions = $this->permissionManager->getDefaultPermissions($entity_type_id, $bundle_id, [], $role->getName());
-=======
       $permissions = $this->permissionManager->getDefaultPermissions($entity_type_id, $bundle_id, $role->getName());
->>>>>>> 4c477a7f
       foreach (array_keys($permissions) as $permission) {
         $role->grantPermission($permission);
       }

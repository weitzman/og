--- conflicted
+++ resolved
@@ -271,7 +271,17 @@
   }
 
   /**
-<<<<<<< HEAD
+   * Refreshes the locally stored data.
+   *
+   * Call this after making a change to a relationship between a group type and
+   * a group content type.
+   */
+  public function refresh() {
+    $this->refreshGroupMap();
+    unset($this->groupRelationMap);
+  }
+
+  /**
    * Creates default roles for the given group type.
    *
    * @param string $entity_type_id
@@ -315,16 +325,6 @@
     foreach ($this->ogRoleStorage->loadByProperties($properties) as $role) {
       $role->delete();
     }
-=======
-   * Refreshes the locally stored data.
-   *
-   * Call this after making a change to a relationship between a group type and
-   * a group content type.
-   */
-  public function refresh() {
-    $this->refreshGroupMap();
-    unset($this->groupRelationMap);
->>>>>>> d0456442
   }
 
   /**

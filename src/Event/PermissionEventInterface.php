<?php

namespace Drupal\og\Event;

use Drupal\og\PermissionInterface;

/**
 * Interface for PermissionEvent classes.
 *
 * This event allows implementing modules to provide their own OG permissions or
 * alter existing permissions that are provided by other modules.
 */
interface PermissionEventInterface extends \ArrayAccess, \IteratorAggregate {

  /**
   * The event name.
   */
  const EVENT_NAME = 'og.permission';

  /**
   * Returns the permission with the given name.
   *
   * @param string $name
   *   The name of the permission to return.
   *
<<<<<<< HEAD
   * @return array
   *   An associative array, keyed by permission name, with the following keys:
   *   - 'title': The human readable permission title. Make sure this is
   *     translated with t().
   *   - 'description': Optional longer description to show alongside the
   *     permission. Make sure this is translated with t().
   *   - 'roles': Optional array of default role names to which the permission
   *     is limited. For example the 'subscribe' permission can only be assigned
   *     to non-members, as a member doesn't need it. Values can be one or more
   *     of OgRoleInterface::ANONYMOUS, OgRoleInterface::AUTHENTICATED, or
   *     OgRoleInterface::ADMINISTRATOR.
   *   - 'default roles': Optional array of default role names for which the
   *     permission will be enabled by default. Values can be one or more of
   *     OgRoleInterface::ANONYMOUS, OgRoleInterface::AUTHENTICATED, or
   *     OgRoleInterface::ADMINISTRATOR.
   *   - 'restrict access': Optional boolean indicating whether or not this is a
   *     permission that requires elevated privileges. Use this for permissions
   *     that are mainly intended for the group administrator or similar roles.
   *     Defaults to FALSE.
   *   - 'operation': Optional operation that is applicable to this permission
   *     in case this is about granting access to an entity operation. Example:
   *     if the permission was 'create any article content', the operation would
   *     be 'create'.
   *   - 'entity type': @todo
   *   - 'bundle': @todo
   *   - 'ownership': @todo
=======
   * @return \Drupal\og\PermissionInterface
   *   The permission.
>>>>>>> a3c7ed20
   *
   * @throws \InvalidArgumentException
   *   Thrown when the permission with the given name does not exist.
   */
  public function getPermission($name);

  /**
   * Returns a group content operation permission by its identifying properties.
   *
   * @param string $entity_type_id
   *   The group content entity type ID to which this permission applies.
   * @param string $bundle_id
   *    The group content bundle ID to which this permission applies.
   * @param string $operation
   *   The entity operation to which this permission applies.
   * @param string $ownership
   *   If this applies to all entities, or only to the ones owned by the user.
   *   Can be either 'any' or 'own'. Defaults to 'any'.
   *
   * @return \Drupal\og\GroupContentOperationPermission
   *   The permission.
   *
   * @throws \InvalidArgumentException
   *   Thrown if the permission with the given properties does not exist.
   */
  public function getGroupContentOperationPermission($entity_type_id, $bundle_id, $operation, $ownership = 'any');

  /**
   * Returns all the permissions.
   *
   * @return \Drupal\og\PermissionInterface[]
   *   An associative array of permissions, keyed by permission name.
   */
  public function getPermissions();

  /**
   * Sets the permission with the given data.
   *
   * @param \Drupal\og\PermissionInterface $permission
   *   The permission to set.
   *
   * @throws \InvalidArgumentException
   *   Thrown when the permission has no name or title.
   */
  public function setPermission(PermissionInterface $permission);

  /**
   * Sets multiple permissions.
   *
   * @param \Drupal\og\PermissionInterface[] $permissions
   *   The permissions to set, keyed by permission name.
   */
  public function setPermissions(array $permissions);

  /**
   * Deletes the given permission.
   *
   * @param string $name
   *   The name of the permission to delete.
   */
  public function deletePermission($name);

  /**
   * Deletes a group content operation permission by its identifying properties.
   *
   * @param string $entity_type_id
   *   The group content entity type ID to which this permission applies.
   * @param string $bundle_id
   *    The group content bundle ID to which this permission applies.
   * @param string $operation
   *   The entity operation to which this permission applies.
   * @param string $ownership
   *   If this applies to all entities, or only to the ones owned by the user.
   *   Can be either 'any' or 'own'. Defaults to 'any'.
   */
  public function deleteGroupContentOperationPermission($entity_type_id, $bundle_id, $operation, $ownership = 'any');

  /**
   * Returns whether or not the given permission exists.
   *
   * @param string $name
   *   The name of the permission for which to verify the existance.
   *
   * @return bool
   *   TRUE if the permission exists, FALSE otherwise.
   */
  public function hasPermission($name);

  /**
   * Returns if a group content operation permission matches given properties.
   *
   * @param string $entity_type_id
   *   The group content entity type ID to which this permission applies.
   * @param string $bundle_id
   *    The group content bundle ID to which this permission applies.
   * @param string $operation
   *   The entity operation to which this permission applies.
   * @param string $ownership
   *   If this applies to all entities, or only to the ones owned by the user.
   *   Can be either 'any' or 'own'. Defaults to 'any'.
   *
   * @return bool
   *   Whether or not the permission exists.
   */
  public function hasGroupContentOperationPermission($entity_type_id, $bundle_id, $operation, $ownership = 'any');

  /**
   * Returns the entity type ID of the group to which the permissions apply.
   *
   * @return string
   *   The entity type ID.
   */
  public function getGroupEntityTypeId();

  /**
   * Returns the bundle ID of the group to which the permissions apply.
   *
   * @return string
   *   The bundle ID.
   */
  public function getGroupBundleId();

  /**
   * Returns the IDs of group content bundles to which the permissions apply.
   *
   * @return array
   *   An array of group content bundle IDs, keyed by group content entity type
   *   ID.
   */
  public function getGroupContentBundleIds();

}<|MERGE_RESOLUTION|>--- conflicted
+++ resolved
@@ -23,37 +23,8 @@
    * @param string $name
    *   The name of the permission to return.
    *
-<<<<<<< HEAD
-   * @return array
-   *   An associative array, keyed by permission name, with the following keys:
-   *   - 'title': The human readable permission title. Make sure this is
-   *     translated with t().
-   *   - 'description': Optional longer description to show alongside the
-   *     permission. Make sure this is translated with t().
-   *   - 'roles': Optional array of default role names to which the permission
-   *     is limited. For example the 'subscribe' permission can only be assigned
-   *     to non-members, as a member doesn't need it. Values can be one or more
-   *     of OgRoleInterface::ANONYMOUS, OgRoleInterface::AUTHENTICATED, or
-   *     OgRoleInterface::ADMINISTRATOR.
-   *   - 'default roles': Optional array of default role names for which the
-   *     permission will be enabled by default. Values can be one or more of
-   *     OgRoleInterface::ANONYMOUS, OgRoleInterface::AUTHENTICATED, or
-   *     OgRoleInterface::ADMINISTRATOR.
-   *   - 'restrict access': Optional boolean indicating whether or not this is a
-   *     permission that requires elevated privileges. Use this for permissions
-   *     that are mainly intended for the group administrator or similar roles.
-   *     Defaults to FALSE.
-   *   - 'operation': Optional operation that is applicable to this permission
-   *     in case this is about granting access to an entity operation. Example:
-   *     if the permission was 'create any article content', the operation would
-   *     be 'create'.
-   *   - 'entity type': @todo
-   *   - 'bundle': @todo
-   *   - 'ownership': @todo
-=======
    * @return \Drupal\og\PermissionInterface
    *   The permission.
->>>>>>> a3c7ed20
    *
    * @throws \InvalidArgumentException
    *   Thrown when the permission with the given name does not exist.

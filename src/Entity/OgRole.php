--- conflicted
+++ resolved
@@ -36,37 +36,12 @@
 class OgRole extends Role implements OgRoleInterface {
 
   /**
-<<<<<<< HEAD
-   * @var integer
-   *
-   * The group ID.
-   */
-  protected $group_id;
-
-  /**
-   * The entity type ID of the group.
-   *
-   * @var string
-   */
-  protected $group_type;
-
-  /**
-   * The bundle ID of the group.
-   *
-   * @var string
-   */
-  protected $group_bundle;
-
-  /**
-   * {@inheritdoc}
-=======
-   * Set the ID of the role.
+   * Sets the ID of the role.
    *
    * @param string $id
    *   The machine name of the role.
    *
    * @return $this
->>>>>>> 10af3f17
    */
   public function setId($id) {
     $this->set('id', $id);
@@ -225,7 +200,6 @@
     parent::save();
   }
 
-<<<<<<< HEAD
   /**
    * {@inheritdoc}
    */
@@ -345,6 +319,4 @@
     return \Drupal::service('og.group.manager');
   }
 
-=======
->>>>>>> 10af3f17
 }
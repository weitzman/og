<?php

/**
 * @file
 * Contains \Drupal\og\Og.
 */

namespace Drupal\og;

use Drupal\Component\Render\FormattableMarkup;
use Drupal\Component\Utility\NestedArray;
use Drupal\Core\Field\FieldConfigInterface;
use Drupal\field\Entity\FieldConfig;
use Drupal\field\Entity\FieldStorageConfig;
use Drupal\og\Plugin\EntityReferenceSelection\OgSelection;

/**
 * A static helper class for OG.
 */
class Og {

  /**
   * Static cache for groups per entity.
   *
   * @var array
   */
  protected static $entityGroupCache = [];

  /**
   * Create an organic groups field in a bundle.
   *
   * @param $field_name
   *   The field name.
   * @param $entity_type
   *   The entity type.
   * @param $bundle
   *   The bundle name.
   * @param $settings
   *   (Optional) allow overriding the default definition of the field/instance.
   *   Allowed values:
   *   - field: override the field definitions.
   *   - instance: override the instance definitions.
   *   - widget: override the widget definitions.
   *   - view_mode: override the view mode definitions.
   */
  public static function createField($field_name, $entity_type, $bundle, $settings = []) {
    $settings = $settings + [
      'field' => [],
      'instance' => [],
      'widget' => [],
      'view_mode' => [],
    ];
    $og_field = static::fieldInfo($field_name)
      ->setEntityType($entity_type)
      ->setBundle($bundle);

    if (!FieldStorageConfig::loadByName($entity_type, $field_name)) {
      $field = $settings['field'] + $og_field->fieldDefinition();
      FieldStorageConfig::create($field)->save();
    }

    if (!FieldConfig::loadByName($entity_type, $bundle, $field_name)) {
      $instance = $settings['instance'] + $og_field->instanceDefinition();
      FieldConfig::create($instance)->save();

      // Clear the entity property info cache, as OG fields might add different
      // entity property info.
      static::invalidateCache();
    }
<<<<<<< HEAD
return;
=======

    $form_display_storage = \Drupal::entityManager()->getStorage('entity_form_display');
    /** @var \Drupal\Core\Entity\Display\EntityFormDisplayInterface $displayForm */
    if (!$displayForm = $form_display_storage->load($entity_type . '.' . $bundle . '.default')) {

      $values = [
        'targetEntityType' => $entity_type,
        'bundle' => $bundle,
        'mode' => 'default',
        'status' => TRUE,
      ];

      $displayForm = $form_display_storage->create($values);
    }

>>>>>>> c7578412
    // Add the field to the form display manager.
    if (!$displayForm->getComponent($field_name) && $widgetDefinition = $og_field->widgetDefinition()) {
      $widgetDefinition = $settings['widget'] + $widgetDefinition;
      $displayForm->setComponent($field_name, $widgetDefinition);
      // todo: fix when we handling the form widget.
//      $displayForm->save();
    }

    // Define the view mode for the field.
    if ($fieldViewModes = $og_field->viewModesDefinition()) {
      $fieldViewModes = $settings['view_mode'] + $fieldViewModes;
      $prefix = $entity_type . '.' . $bundle . '.';
      $viewModes = \Drupal::entityManager()->getStorage('entity_view_display')->loadMultiple(array_keys($fieldViewModes));

      foreach ($viewModes as $key => $viewMode) {
        $viewMode->setComponent($field_name, $fieldViewModes[$prefix . $key])->save();
      }
    }
  }

  /**
   * Gets the groups an entity is associated with.
   *
   * @param $entity_type
   *   The entity type.
   * @param $entity_id
   *   The entity ID.
   * @param $states
   *   (optional) Array with the state to return. Defaults to active.
   * @param $field_name
   *   (optional) The field name associated with the group.
   *
   * @return array
   *  An array with the group's entity type as the key, and array - keyed by
   *  the OG membership ID and the group ID as the value. If nothing found,
   *  then an empty array.
   */
  public static function getEntityGroups($entity_type, $entity_id, $states = [OG_STATE_ACTIVE], $field_name = NULL) {
    // Get a string identifier of the states, so we can retrieve it from cache.
    if ($states) {
      sort($states);
      $state_identifier = implode(':', $states);
    }
    else {
      $state_identifier = FALSE;
    }

    $identifier = [
      $entity_type,
      $entity_id,
      $state_identifier,
      $field_name,
    ];

    $identifier = implode(':', $identifier);
    if (isset(static::$entityGroupCache[$identifier])) {
      // Return cached values.
      return static::$entityGroupCache[$identifier];
    }

    static::$entityGroupCache[$identifier] = [];
    $query = \Drupal::entityQuery('og_membership')
      ->condition('entity_type', $entity_type)
      ->condition('etid', $entity_id);

    if ($states) {
      $query->condition('state', $states, 'IN');
    }

    if ($field_name) {
      $query->condition('field_name', $field_name);
    }

    $results = $query->execute();

    /** @var \Drupal\og\Entity\OgMembership[] $memberships */
    $memberships = \Drupal::entityTypeManager()
      ->getStorage('og_membership')
      ->loadMultiple($results);

    /** @var \Drupal\og\Entity\OgMembership $membership */
    foreach ($memberships as $membership) {
      static::$entityGroupCache[$identifier][$membership->getGroupType()][$membership->id()] = $membership->getGroup();
    }

    return static::$entityGroupCache[$identifier];
  }

  /**
   * Check if the given entity is a group.
   *
   * @param string $entity_type_id
   * @param string $bundle
   *
   * @return bool
   *   True or false if the given entity is group.
   */
  public static function isGroup($entity_type_id, $bundle_id) {
    return static::groupManager()->isGroup($entity_type_id, $bundle_id);
  }

  /**
   * Sets an entity type instance as being an OG group.
   *
   * @param string $entity_type_id
   * @param string $bundle_id
   */
  public static function addGroup($entity_type_id, $bundle_id) {
    return static::groupManager()->addGroup($entity_type_id, $bundle_id);
  }

  /**
   * Removes an entity type instance as being an OG group.
   *
   * @param string $entity_type_id
   * @param string $bundle_id
   */
  public static function removeGroup($entity_type_id, $bundle_id) {
    return static::groupManager()->removeGroup($entity_type_id, $bundle_id);
  }

  /**
   * Return TRUE if field is a group audience type.
   *
   * @param $field_config
   *   The field config object.
   *
   * @return bool
   */
  public static function isGroupAudienceField(FieldConfigInterface $field_config) {
    return $field_config->getType() === 'og_membership_reference';
  }

  /**
   * Returns the group manager instance.
   *
   * @return \Drupal\og\GroupManager
   */
  public static function groupManager() {
    // @todo store static reference for this?
    return \Drupal::service('og.group.manager');
  }

  /**
   * Invalidate cache.
   *
   * @param $group_ids
   *   Array with group IDs that their cache should be invalidated.
   */
  public static function invalidateCache($group_ids = array()) {
    // @todo We should not be using drupal_static() review and remove.
    // Reset static cache.
    $caches = array(
      'og_user_access',
      'og_user_access_alter',
      'og_role_permissions',
      'og_get_user_roles',
      'og_get_permissions',
      'og_get_group_audience_fields',
      'og_get_entity_groups',
      'og_get_membership',
      'og_get_field_og_membership_properties',
      'og_get_user_roles',
    );

    foreach ($caches as $cache) {
      drupal_static_reset($cache);
    }

    // @todo Consider using a reset() method.
    static::$entityGroupCache = [];

    // Invalidate the entity property cache.
    \Drupal::entityManager()->clearCachedDefinitions();
    \Drupal::entityManager()->clearCachedFieldDefinitions();

    // Let other OG modules know we invalidate cache.
    \Drupal::moduleHandler()->invokeAll('og_invalidate_cache', $group_ids);
  }

  /**
   * Gets the storage manage for the OG membership entity.
   *
   * @return \Drupal\Core\Entity\EntityStorageInterface
   */
  public static function membershipStorage() {
    return \Drupal::entityManager()->getStorage('og_membership');
  }

  /**
   * Gets the default constructor parameters for OG membership.
   */
  public static function membershipDefault() {
    return ['type' => 'og_membership_type_default'];
  }

  /**
   * Get all the modules fields that can be assigned to fieldable entities.
   *
   * @param $field_name
   *   The field name that was registered for the definition.
   *
   * @return OgFieldBase|bool
   *   An array with the field and instance definitions, or FALSE if not.
   *
   * todo: pass the entity type and entity bundle to plugin definition.
   */
  protected static function fieldInfo($field_name = NULL) {
    $config = \Drupal::service('plugin.manager.og.fields');
    $fields_config = $config->getDefinitions();

    if ($field_name) {
      return isset($fields_config[$field_name]) ? $config->createInstance($field_name) : NULL;
    }

    return $fields_config;
  }

  /**
   * Get the selection handler for an audience field attached to entity.
   *
   * @param $entity
   *   The entity type.
   * @param $bundle
   *   The bundle name.
   * @param $field_name
   *   The field name.
   * @param array $options
   *   Overriding the default options of the selection handler.
   *
   * @return OgSelection
   * @throws \Exception
   */
  public static function getSelectionHandler($entity, $bundle, $field_name, array $options = []) {
    $field_definition = FieldConfig::loadByName($entity, $bundle, $field_name);

    if (!Og::isGroupAudienceField($field_definition)) {
      throw new \Exception(new FormattableMarkup('The field @name is not an audience field.', ['@name' => $field_name]));
    }

    $options += [
      'target_type' => $field_definition->getFieldStorageDefinition()->getSetting('target_type'),
      'field' => $field_definition,
      'handler' => $field_definition->getSetting('handler'),
      'handler_settings' => [],
    ];

    // Deep merge the handler settings.
    $options['handler_settings'] = NestedArray::mergeDeep($field_definition->getSetting('handler_settings'), $options['handler_settings']);

    return \Drupal::service('plugin.manager.entity_reference_selection')->createInstance('og:default', $options);
  }

}<|MERGE_RESOLUTION|>--- conflicted
+++ resolved
@@ -67,10 +67,8 @@
       // entity property info.
       static::invalidateCache();
     }
-<<<<<<< HEAD
-return;
-=======
-
+
+    return;
     $form_display_storage = \Drupal::entityManager()->getStorage('entity_form_display');
     /** @var \Drupal\Core\Entity\Display\EntityFormDisplayInterface $displayForm */
     if (!$displayForm = $form_display_storage->load($entity_type . '.' . $bundle . '.default')) {
@@ -85,7 +83,6 @@
       $displayForm = $form_display_storage->create($values);
     }
 
->>>>>>> c7578412
     // Add the field to the form display manager.
     if (!$displayForm->getComponent($field_name) && $widgetDefinition = $og_field->widgetDefinition()) {
       $widgetDefinition = $settings['widget'] + $widgetDefinition;

--- conflicted
+++ resolved
@@ -271,11 +271,7 @@
    *   The OgMembership entity, or NULL if the user is not a member of the
    *   group.
    */
-<<<<<<< HEAD
-  public static function getUserMembership(AccountInterface $user, EntityInterface $group, array $states = [OgMembershipInterface::STATE_ACTIVE], $field_name = NULL) {
-=======
   public static function getMembership(AccountInterface $user, EntityInterface $group, array $states = [OgMembershipInterface::STATE_ACTIVE], $field_name = NULL) {
->>>>>>> e7c79942
     foreach (static::getUserMemberships($user, $states, $field_name) as $membership) {
       if ($membership->getGroupEntityType() === $group->getEntityTypeId() && $membership->getEntityId() === $group->id()) {
         return $membership;

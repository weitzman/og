<?php

/**
 * @file
 * Contains \Drupal\og\Og.
 */

namespace Drupal\og;

use Drupal\Component\Render\FormattableMarkup;
use Drupal\Component\Utility\NestedArray;
use Drupal\Core\Entity\EntityInterface;
use Drupal\Core\Entity\FieldableEntityInterface;
use Drupal\Core\Field\FieldDefinitionInterface;
use Drupal\field\Entity\FieldConfig;
use Drupal\field\Entity\FieldStorageConfig;
use Drupal\og\Plugin\EntityReferenceSelection\OgSelection;

/**
 * A static helper class for OG.
 */
class Og {

  /**
   * Static cache for groups per entity.
   *
   * @var array
   */
  protected static $entityGroupCache = [];

  /**
   * Create an organic groups field in a bundle.
   *
   * @param string $plugin_id
   *   The OG field plugin ID, which is also the default field name.
   * @param $entity_type
   *   The entity type.
   * @param string $bundle
   *   The bundle name.
   * @param array $settings
   *   (Optional) allow overriding the default definitions of the field storage
   *   config and field config.
   *   Allowed values:
   *   - field_storage_config: Array with values to override the field storage
   *     config definitions. Values should comply with FieldStorageConfig::create()
   *   - field_config: Array with values to override the field config
   *     definitions. Values should comply with FieldConfig::create()
   *
   * @return \Drupal\Core\Field\FieldConfigInterface
   *   The created or existing field config.
   */
  public static function createField($plugin_id, $entity_type, $bundle, array $settings = []) {
    $settings = $settings + [
      'field_storage_config' => [],
      'field_config' => [],
    ];

    $field_name = !empty($settings['field_name']) ? $settings['field_name'] : $plugin_id;

    // Get the field definition and add the entity info to it. By doing so
    // we validate the the field can be attached to the entity. For example,
    // the OG accesss module's field can be attached only to node entities, so
    // any other entity will throw an exception.
    /** @var \Drupal\og\OgFieldBase $og_field */
    $og_field = static::getFieldBaseDefinition($plugin_id)
      ->setFieldName($field_name)
      ->setBundle($bundle)
      ->setEntityType($entity_type);

    if (!FieldStorageConfig::loadByName($entity_type, $field_name)) {
      $field_storage_config = NestedArray::mergeDeep($og_field->getFieldStorageConfigBaseDefinition(), $settings['field_storage_config']);
      FieldStorageConfig::create($field_storage_config)->save();
    }


    if (!$field_definition = FieldConfig::loadByName($entity_type, $bundle, $field_name)) {
      $field_config = NestedArray::mergeDeep($og_field->getFieldConfigBaseDefinition(), $settings['field_config']);

      $field_definition = FieldConfig::create($field_config);
      $field_definition->save();

      // @todo: Verify this is still needed here.
      static::invalidateCache();
    }

    return $field_definition;
  }

  /**
   * Gets the groups an entity is associated with.
   *
   * @param \Drupal\Core\Entity\EntityInterface $entity
   *   The entity to get groups for.
   * @param $states
   *   (optional) Array with the state to return. Defaults to active.
   * @param $field_name
   *   (optional) The field name associated with the group.
   *
   * @return array
   *  An array with the group's entity type as the key, and array - keyed by
   *  the OG membership ID and the group ID as the value. If nothing found,
   *  then an empty array.
   */
  public static function getEntityGroups(EntityInterface $entity, array $states = [OgMembershipInterface::STATE_ACTIVE], $field_name = NULL) {
    $entity_type_id = $entity->getEntityTypeId();
    $entity_id = $entity->id();

    // Get a string identifier of the states, so we can retrieve it from cache.
    if ($states) {
      sort($states);
      $state_identifier = implode(':', $states);
    }
    else {
      $state_identifier = FALSE;
    }

    $identifier = [
      $entity_type_id,
      $entity_id,
      $state_identifier,
      $field_name,
    ];

    $identifier = implode(':', $identifier);
    if (isset(static::$entityGroupCache[$identifier])) {
      // Return cached values.
      return static::$entityGroupCache[$identifier];
    }

    static::$entityGroupCache[$identifier] = [];
    $query = \Drupal::entityQuery('og_membership')
      ->condition('member_entity_type', $entity_type_id)
      ->condition('member_entity_id', $entity_id);

    if ($states) {
      $query->condition('state', $states, 'IN');
    }

    if ($field_name) {
      $query->condition('field_name', $field_name);
    }

    $results = $query->execute();

    /** @var \Drupal\og\Entity\OgMembership[] $memberships */
    $memberships = \Drupal::entityTypeManager()
      ->getStorage('og_membership')
      ->loadMultiple($results);

    /** @var \Drupal\og\Entity\OgMembership $membership */
    foreach ($memberships as $membership) {
      static::$entityGroupCache[$identifier][$membership->getGroupEntityType()][$membership->id()] = $membership->getGroup();
    }

    return static::$entityGroupCache[$identifier];
  }

  /**
   * Return whether a group content belongs to a group.
   *
   * @param \Drupal\Core\Entity\EntityInterface $group
   *   The group entity.
   * @param \Drupal\Core\Entity\EntityInterface $entity
   *   The entity to test the membership for.
   * @param array $states
   *   (optional) Array with the membership states to check the membership.
   *   Defaults to active memberships.
   *
   * @return bool
   *   TRUE if the entity (e.g. the user or node) belongs to a group with
   *   a certain state.
   */
  public static function isMember(EntityInterface $group, EntityInterface $entity, $states = [OgMembershipInterface::STATE_ACTIVE]) {
    $groups = static::getEntityGroups($entity, $states);
    $group_entity_type_id = $group->getEntityTypeId();
    // We need to create a map of the group ids as Og::getEntityGroups returns a
    // map of membership_id => group entity for each type.
    return !empty($groups[$group_entity_type_id]) && in_array($group->id(), array_map(function($group_entity) {
      return $group_entity->id();
    }, $groups[$group_entity_type_id]));
  }

  /**
   * Returns whether an entity belongs to a group with a pending status.
   *
   * @param \Drupal\Core\Entity\EntityInterface $group
   *   The group entity.
   * @param \Drupal\Core\Entity\EntityInterface $entity
   *   The group content entity.
   *
   * @return bool
   *   True if the membership is pending.
   *
   * @see \Drupal\og\Og::isMember
   */
  public static function isMemberPending(EntityInterface $group, EntityInterface $entity) {
    return static::isMember($group, $entity, [OgMembershipInterface::STATE_PENDING]);
  }

  /**
   * Returns whether an entity belongs to a group with a blocked status.
   *
   * @param \Drupal\Core\Entity\EntityInterface $group
   *   The group entity.
   * @param \Drupal\Core\Entity\EntityInterface $entity
   *   The entity to test the membership for.
   *
   * @return bool
   *   True if the membership is blocked.
   *
   * @see \Drupal\og\Og::isMember
   */
  public static function isMemberBlocked(EntityInterface $group, EntityInterface $entity) {
    return static::isMember($group, $entity, [OgMembershipInterface::STATE_BLOCKED]);
  }

  /**
   * Check if the given entity type and bundle is a group.
   *
   * @param string $entity_type_id
   *   The entity type.
   * @param string $bundle_id
   *   The bundle name.
   *
   * @return bool
   *   True or false if the given entity is group.
   */
  public static function isGroup($entity_type_id, $bundle_id) {
    return static::groupManager()->isGroup($entity_type_id, $bundle_id);
  }

  /**
   * Check if the given entity type and bundle is a group content.
   *
   * This is just a convenience wrapper around Og::getAllGroupAudienceFields().
   *
   * @param string $entity_type_id
   *   The entity type.
   * @param string $bundle_id
   *   The bundle name.
   *
   * @return bool
   *   True or false if the given entity is group content.
   */
  public static function isGroupContent($entity_type_id, $bundle_id) {
    return (bool) static::getAllGroupAudienceFields($entity_type_id, $bundle_id);
  }

  /**
   * Sets an entity type instance as being an OG group.
   *
   * @param string $entity_type_id
   *   The entity type.
   * @param string $bundle_id
   *   The bundle name.
   *
   * @return bool
   *   True or false if the action succeeded.
   */
  public static function addGroup($entity_type_id, $bundle_id) {
    return static::groupManager()->addGroup($entity_type_id, $bundle_id);
  }

  /**
   * Removes an entity type instance as being an OG group.
   *
   * @param string $entity_type_id
   *   The entity type.
   * @param string $bundle_id
   *   The bundle name.
   *
   * @return bool
   *   True or false if the action succeeded.
   */
  public static function removeGroup($entity_type_id, $bundle_id) {
    return static::groupManager()->removeGroup($entity_type_id, $bundle_id);
  }

  /**
   * Return TRUE if field is a group audience type.
   *
   * @param \Drupal\Core\Field\FieldDefinitionInterface $field_definition
   *   The field definition object.
   *
   * @return bool
   *   TRUE if the field is a group audience type, FALSE otherwise.
   */
  public static function isGroupAudienceField(FieldDefinitionInterface $field_definition) {
    return $field_definition->getType() === 'og_membership_reference';
  }

  /**
   * Return all the group audience fields of a certain bundle.
   *
   * @param string $entity_type_id
   *   The entity type.
   * @param string  $bundle
   *   The bundle name to be checked.
   * @param string $group_type_id
   *   Filter list to only include fields referencing a specific group type.
   * @param string $group_bundle
   *   Filter list to only include fields referencing a specific group bundle.
   *   Fields that do not specify any bundle restrictions at all are also
   *   included.
   *
   * @return \Drupal\Core\Field\FieldDefinitionInterface[]
   *   An array of field definitions, keyed by field name; Or an empty array if
   *   none found.
   */
  public static function getAllGroupAudienceFields($entity_type_id, $bundle, $group_type_id = NULL, $group_bundle = NULL) {
    $return = [];
    $entity_type = \Drupal::entityTypeManager()->getDefinition($entity_type_id);

<<<<<<< HEAD
    foreach (\Drupal::service('entity_field.manager')->getFieldDefinitions($entity_type_id, $bundle) as $field_definition) {
=======
    if ($entity_type->isSubclassOf(FieldableEntityInterface::class)) {
      $field_definitions = \Drupal::service('entity_field.manager')->getFieldDefinitions($entity_type_id, $bundle);
    }
    else {
      // This entity type is not fieldable, return early.
      return $return;
    }
    foreach ($field_definitions as $field_definition) {
>>>>>>> ee6f0d03
      if (!static::isGroupAudienceField($field_definition)) {
        // Not a group audience field.
        continue;
      }

      $target_type = $field_definition->getFieldStorageDefinition()->getSetting('target_type');

      if (isset($group_type_id) && $target_type != $group_type_id) {
        // Field doesn't reference this group type.
        continue;
      }

      $handler_settings = $field_definition->getSetting('handler_settings');

      if (isset($group_bundle) && !empty($handler_settings['target_bundles']) && !in_array($group_bundle, $handler_settings['target_bundles'])) {
        continue;
      }

      $field_name = $field_definition->getName();
      $return[$field_name] = $field_definition;
    }

    return $return;
  }

  /**
   * Returns the group manager instance.
   *
   * @return \Drupal\og\GroupManager
   */
  public static function groupManager() {
    // @todo store static reference for this?
    return \Drupal::service('og.group.manager');
  }

  /**
   * Return the og permission handler instance.
   *
   * @return \Drupal\og\OgPermissionHandler;
   */
  public static function permissionHandler() {
    return \Drupal::service('og.permissions');
  }

  /**
   * Invalidate cache.
   *
   * @param $group_ids
   *   Array with group IDs that their cache should be invalidated.
   */
  public static function invalidateCache($group_ids = array()) {
    // @todo We should not be using drupal_static() review and remove.
    // Reset static cache.
    $caches = array(
      'og_user_access',
      'og_user_access_alter',
      'og_role_permissions',
      'og_get_user_roles',
      'og_get_permissions',
      'og_get_entity_groups',
      'og_get_membership',
      'og_get_field_og_membership_properties',
      'og_get_user_roles',
    );

    foreach ($caches as $cache) {
      drupal_static_reset($cache);
    }

    // @todo Consider using a reset() method.
    static::$entityGroupCache = [];

    // Invalidate the entity property cache.
    \Drupal::entityTypeManager()->clearCachedDefinitions();
    \Drupal::service('entity_field.manager')->clearCachedFieldDefinitions();

    // Let other OG modules know we invalidate cache.
    \Drupal::moduleHandler()->invokeAll('og_invalidate_cache', $group_ids);
  }

  /**
   * Gets the storage manage for the OG membership entity.
   *
   * @return \Drupal\Core\Entity\EntityStorageInterface
   */
  public static function membershipStorage() {
    return \Drupal::entityTypeManager()->getStorage('og_membership');
  }

  /**
   * Gets the default constructor parameters for OG membership.
   */
  public static function membershipDefault() {
    return ['type' => OgMembershipInterface::TYPE_DEFAULT];
  }


  /**
   * Get an OG field base definition.
   *
   * @param string $plugin_id
   *   The plugin ID, which is also the default field name.
   *
   * @throws \Exception
   * @return OgFieldBase|bool
   *   An array with the field storage config and field config definitions, or
   *   FALSE if none found.
   */
  protected static function getFieldBaseDefinition($plugin_id) {
    /** @var OgFieldsPluginManager $plugin_manager */
    $plugin_manager = \Drupal::service('plugin.manager.og.fields');
    if (!$field_config = $plugin_manager->getDefinition($plugin_id)) {
      throw new \Exception("The Organic Groups field with plugin ID $plugin_id is not a valid plugin.");
    }

    return $plugin_manager->createInstance($plugin_id);
  }

  /**
   * Get the selection handler for an audience field attached to entity.
   *
   * @param \Drupal\Core\Field\FieldDefinitionInterface $field_definition
   *   The field definition.
   * @param array $options
   *   Overriding the default options of the selection handler.
   *
   * @return OgSelection
   * @throws \Exception
   */
  public static function getSelectionHandler(FieldDefinitionInterface $field_definition, array $options = []) {
    if (!static::isGroupAudienceField($field_definition)) {
      $field_name = $field_definition->getName();
      throw new \Exception("The field $field_name is not an audience field.");
    }

    $options = NestedArray::mergeDeep([
      'target_type' => $field_definition->getFieldStorageDefinition()->getSetting('target_type'),
      'handler' => $field_definition->getSetting('handler'),
      'handler_settings' => [
        'field_mode' => 'default',
      ],
    ], $options);

    // Deep merge the handler settings.
    $options['handler_settings'] = NestedArray::mergeDeep($field_definition->getSetting('handler_settings'), $options['handler_settings']);

    return \Drupal::service('plugin.manager.entity_reference_selection')->createInstance('og:default', $options);
  }

}<|MERGE_RESOLUTION|>--- conflicted
+++ resolved
@@ -311,9 +311,6 @@
     $return = [];
     $entity_type = \Drupal::entityTypeManager()->getDefinition($entity_type_id);
 
-<<<<<<< HEAD
-    foreach (\Drupal::service('entity_field.manager')->getFieldDefinitions($entity_type_id, $bundle) as $field_definition) {
-=======
     if ($entity_type->isSubclassOf(FieldableEntityInterface::class)) {
       $field_definitions = \Drupal::service('entity_field.manager')->getFieldDefinitions($entity_type_id, $bundle);
     }
@@ -322,7 +319,6 @@
       return $return;
     }
     foreach ($field_definitions as $field_definition) {
->>>>>>> ee6f0d03
       if (!static::isGroupAudienceField($field_definition)) {
         // Not a group audience field.
         continue;

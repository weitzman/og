<?php

namespace Drupal\og;

use Drupal\Component\Utility\NestedArray;
use Drupal\Core\Entity\EntityInterface;
use Drupal\Core\Field\FieldDefinitionInterface;
use Drupal\Core\Session\AccountInterface;
use Drupal\field\Entity\FieldConfig;
use Drupal\field\Entity\FieldStorageConfig;
use Drupal\field\FieldStorageConfigInterface;

/**
 * A static helper class for OG.
 */
class Og {

  /**
   * Static cache for heavy queries.
   *
   * @var array
   */
  protected static $cache = [];

  /**
   * Create an organic groups field in a bundle.
   *
   * @param string $plugin_id
   *   The OG field plugin ID, which is also the default field name.
   * @param string $entity_type
   *   The entity type.
   * @param string $bundle
   *   The bundle name.
   * @param array $settings
   *   (Optional) allow overriding the default definitions of the field storage
   *   config and field config.
   *   Allowed values:
   *   - field_storage_config: Array with values to override the field storage
   *     config definitions. Values should comply with
   *     FieldStorageConfig::create().
   *   - field_config: Array with values to override the field config
   *     definitions. Values should comply with FieldConfig::create()
   *   - form_display: Array with values to override the form display
   *     definitions.
   *   - view_display: Array with values to override the view display
   *     definitions.
   *
   * @return \Drupal\Core\Field\FieldConfigInterface
   *   The created or existing field config.
   */
  public static function createField($plugin_id, $entity_type, $bundle, array $settings = []) {
    $settings = $settings + [
      'field_storage_config' => [],
      'field_config' => [],
      'form_display' => [],
      'view_display' => [],
    ];

    $field_name = !empty($settings['field_name']) ? $settings['field_name'] : $plugin_id;

    // Get the field definition and add the entity info to it. By doing so
    // we validate the the field can be attached to the entity. For example,
    // the OG access module's field can be attached only to node entities, so
    // any other entity will throw an exception.
    /** @var \Drupal\og\OgFieldBase $og_field */
    $og_field = static::getFieldBaseDefinition($plugin_id)
      ->setFieldName($field_name)
      ->setBundle($bundle)
      ->setEntityType($entity_type);

    if (!FieldStorageConfig::loadByName($entity_type, $field_name)) {
      $field_storage_config = NestedArray::mergeDeep($og_field->getFieldStorageBaseDefinition(), $settings['field_storage_config']);
      FieldStorageConfig::create($field_storage_config)->save();
    }

    if (!$field_definition = FieldConfig::loadByName($entity_type, $bundle, $field_name)) {
      $field_config = NestedArray::mergeDeep($og_field->getFieldBaseDefinition(), $settings['field_config']);

      $field_definition = FieldConfig::create($field_config);
      $field_definition->save();

      // @todo: Verify this is still needed here.
      static::invalidateCache();
    }

    // Make the field visible in the default form display.
    /** @var EntityFormDisplayInterface $form_display */
    $form_display = \Drupal::entityTypeManager()->getStorage('entity_form_display')->load("$entity_type.$bundle.default");

    // If not found, create a fresh form display object. This is by design,
    // configuration entries are only created when an entity form display is
    // explicitly configured and saved.
    if (!$form_display) {
      $form_display = \Drupal::entityTypeManager()->getStorage('entity_form_display')->create([
        'targetEntityType' => $entity_type,
        'bundle' => $bundle,
        'mode' => 'default',
        'status' => TRUE,
      ]);
    }

    $form_display_definition = $og_field->getFormDisplayDefinition($settings['form_display']);

    $form_display->setComponent($plugin_id, $form_display_definition);
    $form_display->save();

    // Set the view display for the "default" view display.
    $view_display_definition = $og_field->getViewDisplayDefinition($settings['view_display']);

    /** @var EntityDisplayInterface $view_display */
    $view_display = \Drupal::entityTypeManager()->getStorage('entity_view_display')->load("$entity_type.$bundle.default");

    if (!$view_display) {
      $view_display = \Drupal::entityTypeManager()->getStorage('entity_view_display')->create([
        'targetEntityType' => $entity_type,
        'bundle' => $bundle,
        'mode' => 'default',
        'status' => TRUE,
      ]);
    }

    $view_display->setComponent($plugin_id, $view_display_definition);
    $view_display->save();

    // Refresh the group manager data, we have added a group type.
    static::groupManager()->resetGroupRelationMap();

    return $field_definition;
  }

  /**
   * Returns all group IDs associated with the given user.
   *
   * This is similar to \Drupal\og\Og::getGroupIds() but for users. The reason
   * there is a separate method for user entities is because the storage is
   * handled differently. For group content the relation to the group is stored
   * on a field attached to the content entity, while user memberships are
   * tracked in OgMembership entities.
   *
   * @param \Drupal\Core\Session\AccountInterface $user
   *   The user to get groups for.
   * @param array $states
   *   (optional) Array with the state to return. Defaults to active.
   *
   * @return array
   *   An associative array, keyed by group entity type, each item an array of
   *   group entity IDs.
   *
   * @see \Drupal\og\Og::getGroupIds()
   */
  public static function getUserGroupIds(AccountInterface $user, array $states = [OgMembershipInterface::STATE_ACTIVE]) {
    $group_ids = [];

    /** @var \Drupal\og\Entity\OgMembership[] $memberships */
    $memberships = static::getMemberships($user, $states);
    foreach ($memberships as $membership) {
      $group_ids[$membership->getGroupEntityType()][] = $membership->getGroupId();
    }

    return $group_ids;
  }

  /**
   * Returns all groups associated with the given user.
   *
   * This is similar to \Drupal\og\Og::getGroups() but for users. The reason
   * there is a separate method for user entities is because the storage is
   * handled differently. For group content the relation to the group is stored
   * on a field attached to the content entity, while user memberships are
   * tracked in OgMembership entities.
   *
   * @param \Drupal\Core\Session\AccountInterface $user
   *   The user to get groups for.
   * @param array $states
   *   (optional) Array with the states to return. Defaults to active.
   *
   * @return \Drupal\Core\Entity\EntityInterface[][]
   *   An associative array, keyed by group entity type, each item an array of
   *   group entities.
   *
   * @see \Drupal\og\Og::getGroups()
   * @see \Drupal\og\Og::getMemberships()
   */
  public static function getUserGroups(AccountInterface $user, array $states = [OgMembershipInterface::STATE_ACTIVE]) {
    $groups = [];

    foreach (static::getUserGroupIds($user, $states) as $entity_type => $entity_ids) {
      $groups[$entity_type] = \Drupal::entityTypeManager()->getStorage($entity_type)->loadMultiple($entity_ids);
    }

    return $groups;
  }

  /**
   * Returns the group membership for a given user and group.
   *
   * @param \Drupal\Core\Session\AccountInterface $user
   *   The user to get the membership for.
   * @param \Drupal\Core\Entity\EntityInterface $group
   *   The group to get the membership for.
   * @param array $states
   *   (optional) Array with the state to return. Defaults to active.
   * @param string $field_name
   *   (optional) The field name associated with the group.
   *
   * @return \Drupal\og\Entity\OgMembership|null
   *   The OgMembership entity, or NULL if the user is not a member of the
   *   group.
   */
  public static function getMembership(AccountInterface $user, EntityInterface $group, array $states = [OgMembershipInterface::STATE_ACTIVE], $field_name = NULL) {
    foreach (static::getMemberships($user, $states, $field_name) as $membership) {
      if ($membership->getGroupEntityType() === $group->getEntityTypeId() && $membership->getGroupId() === $group->id()) {
        return $membership;
      }
    }
  }

  /**
   * Returns the group memberships a user is associated with.
   *
   * @param \Drupal\Core\Session\AccountInterface $user
   *   The user to get groups for.
   * @param array $states
   *   (optional) Array with the state to return. Defaults to active.
   *
   * @return \Drupal\og\Entity\OgMembership[]
   *   An array of OgMembership entities, keyed by ID.
   */
  public static function getMemberships(AccountInterface $user, array $states = [OgMembershipInterface::STATE_ACTIVE]) {
    // Get a string identifier of the states, so we can retrieve it from cache.
    sort($states);
    $states_identifier = implode('|', array_unique($states));

    $identifier = [
      __METHOD__,
      $user->id(),
      $states_identifier,
    ];
    $identifier = implode(':', $identifier);

    // Return cached result if it exists.
    if (isset(static::$cache[$identifier])) {
      return static::$cache[$identifier];
    }

    $query = \Drupal::entityQuery('og_membership')
      ->condition('uid', $user->id());

    if ($states) {
      $query->condition('state', $states, 'IN');
    }

    $results = $query->execute();

    /** @var \Drupal\og\Entity\OgMembership[] $memberships */
    static::$cache[$identifier] = \Drupal::entityTypeManager()
      ->getStorage('og_membership')
      ->loadMultiple($results);

    return static::$cache[$identifier];
  }

  /**
   * Creates and an OG membership.
   *
   * @param \Drupal\Core\Entity\EntityInterface $group
<<<<<<< HEAD
   *   The group entity.
   * @param \Drupal\Core\Entity\EntityInterface $entity
   *   The group content entity.
   * @param string $membership_type
   *   (optional) The membership type. Defaults to OG_MEMBERSHIP_TYPE_DEFAULT.
=======
   *   The group to get the membership for.
   * @param array $states
   *   (optional) Array with the state to return. Defaults to active.
>>>>>>> a468bbee
   *
   * @return OgMembership
   *   The unsaved membership object.
   *
   * @throws \Drupal\og\OgException
   */
<<<<<<< HEAD
  public static function createMembership(EntityInterface $group, EntityInterface $entity, $membership_type = OG_MEMBERSHIP_TYPE_DEFAULT) {
    $group_entity_type_id = $group->getEntityTypeId();
    $group_bundle = $group->bundle();

    $entity_type_id = $entity->getEntityTypeId();
    $bundle = $entity->bundle();

    if ($group->isNew()) {
      throw new OgException(sprintf('Group of entity type %s is new, and cannot be used for creating membership.', $group_entity_type_id);
    }

    if ($group->isNew()) {
      throw new OgException(sprintf('Group content of entity type %s is new, and cannot be used for creating membership.', $entity_type_id);
=======
  public static function getMembership(AccountInterface $user, EntityInterface $group, array $states = [OgMembershipInterface::STATE_ACTIVE]) {
    foreach (static::getMemberships($user, $states) as $membership) {
      if ($membership->getGroupEntityType() === $group->getEntityTypeId() && $membership->getGroupId() === $group->id()) {
        return $membership;
      }
>>>>>>> a468bbee
    }

    // Validate entities are "group" and "group content"
    if (!self::isGroup($group_entity_type_id, $group_bundle)) {
      throw new OgException(sprintf('Entity type %s with ID %s is not an OG group.', $group_entity_type_id, $group->id());
    }

    if (!self::isGroupContent($entity_type_id, $bundle)) {
      throw new OgException(sprintf('Entity type %s with ID %s is not a OG group content.', $group_entity_type_id, $group->id());
    }

    /** @var OgMembershipInterface $membership */
    $membership = OgMembership::create(['type' => $membership_type]);
    $membership
      ->setEntity($entity)
      ->setGroup($group);

    return $membership;
  }

  /**
   * Returns all group IDs associated with the given group content entity.
   *
   * Do not use this to retrieve group IDs associated with a user entity. Use
   * Og::getUserGroups() instead.
   *
   * @param \Drupal\Core\Entity\EntityInterface $entity
   *   The group content entity for which to return the associated groups.
   * @param string $group_type_id
   *   Filter results to only include group IDs of this entity type.
   * @param string $group_bundle
   *   Filter list to only include group IDs with this bundle.
   *
   * @return array
   *   An associative array, keyed by group entity type, each item an array of
   *   group entity IDs.
   *
   * @throws \InvalidArgumentException
   *   Thrown when a user entity is passed in.
   *
   * @see \Drupal\og\Og::getUserGroups()
   */
  public static function getGroupIds(EntityInterface $entity, $group_type_id = NULL, $group_bundle = NULL) {
    // This does not work for user entities.
    if ($entity->getEntityTypeId() === 'user') {
      throw new \InvalidArgumentException('\Drupal\og\Og::getGroupIds() cannot be used for user entities. Use \Drupal\og\Og::getUserGroups() instead.');
    }

    $identifier = [
      __METHOD__,
      $entity->id(),
      $group_type_id,
      $group_bundle,
    ];

    $identifier = implode(':', $identifier);

    if (isset(static::$cache[$identifier])) {
      // Return cached values.
      return static::$cache[$identifier];
    }

    $group_ids = [];

    $fields = OgGroupAudienceHelper::getAllGroupAudienceFields($entity->getEntityTypeId(), $entity->bundle(), $group_type_id, $group_bundle);
    foreach ($fields as $field) {
      $target_type = $field->getFieldStorageDefinition()->getSetting('target_type');

      // Optionally filter by group type.
      if (!empty($group_type_id) && $group_type_id !== $target_type) {
        continue;
      }

      // Compile a list of group target IDs.
      $target_ids = array_map(function ($value) {
        return $value['target_id'];
      }, $entity->get($field->getName())->getValue());

      if (empty($target_ids)) {
        continue;
      }

      // Query the database to get the actual list of groups. The target IDs may
      // contain groups that no longer exist. Entity reference doesn't clean up
      // orphaned target IDs.
      $entity_type = \Drupal::entityTypeManager()->getDefinition($target_type);
      $query = \Drupal::entityQuery($target_type)
        ->condition($entity_type->getKey('id'), $target_ids, 'IN');

      // Optionally filter by group bundle.
      if (!empty($group_bundle)) {
        $query->condition($entity_type->getKey('bundle'), $group_bundle);
      }

      $group_ids = NestedArray::mergeDeep($group_ids, [$target_type => $query->execute()]);
    }

    static::$cache[$identifier] = $group_ids;

    return $group_ids;
  }

  /**
   * Returns all groups that are associated with the given group content entity.
   *
   * Do not use this to retrieve group memberships for a user entity. Use
   * Og::getUserGroups() instead.
   *
   * The reason there are separate method for group content and user entities is
   * because the storage is handled differently. For group content the relation
   * to the group is stored on a field attached to the content entity, while
   * user memberships are tracked in OgMembership entities.
   *
   * @param \Drupal\Core\Entity\EntityInterface $entity
   *   The group content entity for which to return the groups.
   * @param string $group_type_id
   *   Filter results to only include groups of this entity type.
   * @param string $group_bundle
   *   Filter results to only include groups of this bundle.
   *
   * @return \Drupal\Core\Entity\EntityInterface[][]
   *   An associative array, keyed by group entity type, each item an array of
   *   group entities.
   *
   * @see \Drupal\og\Og::getUserGroups()
   */
  public static function getGroups(EntityInterface $entity, $group_type_id = NULL, $group_bundle = NULL) {
    $groups = [];

    foreach (static::getGroupIds($entity, $group_type_id, $group_bundle) as $entity_type => $entity_ids) {
      $groups[$entity_type] = \Drupal::entityTypeManager()->getStorage($entity_type)->loadMultiple($entity_ids);
    }

    return $groups;
  }

  /**
   * Returns the number of groups associated with a given group content entity.
   *
   * Do not use this to retrieve the group membership count for a user entity.
   * Use count(Og::GetEntityGroups()) instead.
   *
   * @param \Drupal\Core\Entity\EntityInterface $entity
   *   The group content entity for which to count the associated groups.
   * @param string $group_type_id
   *   Only count groups of this entity type.
   * @param string $group_bundle
   *   Only count groups of this bundle.
   *
   * @return int
   *   The number of associated groups.
   */
  public static function getGroupCount(EntityInterface $entity, $group_type_id = NULL, $group_bundle = NULL) {
    return array_reduce(static::getGroupIds($entity, $group_type_id, $group_bundle), function ($carry, $item) {
      return $carry + count($item);
    }, 0);
  }

  /**
   * Returns all the group content IDs associated with a given group entity.
   *
   * This does not return information about users that are members of the given
   * group.
   *
   * @param \Drupal\Core\Entity\EntityInterface $entity
   *   The group entity for which to return group content IDs.
   * @param array $entity_types
   *   Optional list of group content entity types for which to return results.
   *   If an empty array is passed, the group content is not filtered. Defaults
   *   to an empty array.
   *
   * @return array
   *   An associative array, keyed by group content entity type, each item an
   *   array of group content entity IDs.
   */
  public static function getGroupContentIds(EntityInterface $entity, array $entity_types = []) {
    $group_content = [];

    // Retrieve the fields which reference our entity type and bundle.
    $query = \Drupal::entityQuery('field_storage_config')
      ->condition('type', OgGroupAudienceHelper::GROUP_REFERENCE);

    // Optionally filter group content entity types.
    if ($entity_types) {
      $query->condition('entity_type', $entity_types, 'IN');
    }

    /** @var \Drupal\field\FieldStorageConfigInterface[] $fields */
    $fields = array_filter(FieldStorageConfig::loadMultiple($query->execute()), function (FieldStorageConfigInterface $field) use ($entity) {
      $type_matches = $field->getSetting('target_type') === $entity->getEntityTypeId();
      // If the list of target bundles is empty, it targets all bundles.
      $bundle_matches = empty($field->getSetting('target_bundles')) || in_array($entity->bundle(), $field->getSetting('target_bundles'));
      return $type_matches && $bundle_matches;
    });

    // Compile the group content.
    foreach ($fields as $field) {
      $group_content_entity_type = $field->getTargetEntityTypeId();

      // Group the group content per entity type.
      if (!isset($group_content[$group_content_entity_type])) {
        $group_content[$group_content_entity_type] = [];
      }

      // Query all group content that references the group through this field.
      $results = \Drupal::entityQuery($group_content_entity_type)
        ->condition($field->getName() . '.target_id', $entity->id())
        ->execute();

      $group_content[$group_content_entity_type] = array_merge($group_content[$group_content_entity_type], $results);
    }

    return $group_content;
  }

  /**
   * Returns whether a user belongs to a group.
   *
   * @param \Drupal\Core\Entity\EntityInterface $group
   *   The group entity.
   * @param \Drupal\Core\Session\AccountInterface $user
   *   The user to test the membership for.
   * @param array $states
   *   (optional) Array with the membership states to check the membership.
   *   Defaults to active memberships.
   *
   * @return bool
   *   TRUE if the entity (e.g. the user or node) belongs to a group with
   *   a certain state.
   */
  public static function isMember(EntityInterface $group, AccountInterface $user, $states = [OgMembershipInterface::STATE_ACTIVE]) {
    $group_ids = static::getUserGroupIds($user, $states);
    $entity_type_id = $group->getEntityTypeId();
    return !empty($group_ids[$entity_type_id]) && in_array($group->id(), $group_ids[$entity_type_id]);
  }

  /**
   * Returns whether a user belongs to a group with a pending status.
   *
   * @param \Drupal\Core\Entity\EntityInterface $group
   *   The group entity.
   * @param \Drupal\Core\Session\AccountInterface $user
   *   The user entity.
   *
   * @return bool
   *   True if the membership is pending.
   *
   * @see \Drupal\og\Og::isMember
   */
  public static function isMemberPending(EntityInterface $group, AccountInterface $user) {
    return static::isMember($group, $user, [OgMembershipInterface::STATE_PENDING]);
  }

  /**
   * Returns whether an entity belongs to a group with a blocked status.
   *
   * @param \Drupal\Core\Entity\EntityInterface $group
   *   The group entity.
   * @param \Drupal\Core\Entity\EntityInterface $entity
   *   The entity to test the membership for.
   *
   * @return bool
   *   True if the membership is blocked.
   *
   * @see \Drupal\og\Og::isMember
   */
  public static function isMemberBlocked(EntityInterface $group, EntityInterface $entity) {
    return static::isMember($group, $entity, [OgMembershipInterface::STATE_BLOCKED]);
  }

  /**
   * Check if the given entity type and bundle is a group.
   *
   * @param string $entity_type_id
   *   The entity type.
   * @param string $bundle_id
   *   The bundle name.
   *
   * @return bool
   *   True or false if the given entity is group.
   */
  public static function isGroup($entity_type_id, $bundle_id) {
    return static::groupManager()->isGroup($entity_type_id, $bundle_id);
  }

  /**
   * Check if the given entity type and bundle is a group content.
   *
   * This is just a convenience wrapper around Og::getAllGroupAudienceFields().
   *
   * @param string $entity_type_id
   *   The entity type.
   * @param string $bundle_id
   *   The bundle name.
   *
   * @return bool
   *   True or false if the given entity is group content.
   */
  public static function isGroupContent($entity_type_id, $bundle_id) {
    return (bool) OgGroupAudienceHelper::getAllGroupAudienceFields($entity_type_id, $bundle_id);
  }

  /**
   * Sets an entity type instance as being an OG group.
   *
   * @param string $entity_type_id
   *   The entity type.
   * @param string $bundle_id
   *   The bundle name.
   */
  public static function addGroup($entity_type_id, $bundle_id) {
    static::groupManager()->addGroup($entity_type_id, $bundle_id);
  }

  /**
   * Removes an entity type instance as being an OG group.
   *
   * @param string $entity_type_id
   *   The entity type.
   * @param string $bundle_id
   *   The bundle name.
   *
   * @return bool
   *   True or false if the action succeeded.
   */
  public static function removeGroup($entity_type_id, $bundle_id) {
    return static::groupManager()->removeGroup($entity_type_id, $bundle_id);
  }

  /**
   * Returns the group manager instance.
   *
   * @return \Drupal\og\GroupManager
   *   Returns the group manager.
   */
  public static function groupManager() {
    // @todo store static reference for this?
    return \Drupal::service('og.group.manager');
  }

  /**
   * Return the og permission handler instance.
   *
   * @return \Drupal\og\OgPermissionHandler
   *   Returns the OG permissions handler.
   */
  public static function permissionHandler() {
    return \Drupal::service('og.permissions');
  }

  /**
   * Invalidate cache.
   *
   * @param array $group_ids
   *   Array with group IDs that their cache should be invalidated.
   */
  public static function invalidateCache(array $group_ids = array()) {
    // @todo We should not be using drupal_static() review and remove.
    // Reset static cache.
    $caches = array(
      'og_user_access',
      'og_user_access_alter',
      'og_role_permissions',
      'og_get_user_roles',
      'og_get_permissions',
      'og_get_entity_groups',
      'og_get_membership',
      'og_get_field_og_membership_properties',
      'og_get_user_roles',
    );

    foreach ($caches as $cache) {
      drupal_static_reset($cache);
    }

    // @todo Consider using a reset() method.
    static::$cache = [];

    // Invalidate the entity property cache.
    \Drupal::entityTypeManager()->clearCachedDefinitions();
    \Drupal::service('entity_field.manager')->clearCachedFieldDefinitions();

    // Let other OG modules know we invalidate cache.
    \Drupal::moduleHandler()->invokeAll('og_invalidate_cache', $group_ids);
  }

  /**
   * Get an OG field base definition.
   *
   * @param string $plugin_id
   *   The plugin ID, which is also the default field name.
   *
   * @throws \Exception
   *
   * @return OgFieldBase|bool
   *   An array with the field storage config and field config definitions, or
   *   FALSE if none found.
   */
  protected static function getFieldBaseDefinition($plugin_id) {
    /** @var OgFieldsPluginManager $plugin_manager */
    $plugin_manager = \Drupal::service('plugin.manager.og.fields');
    if (!$field_config = $plugin_manager->getDefinition($plugin_id)) {
      throw new \Exception("The Organic Groups field with plugin ID $plugin_id is not a valid plugin.");
    }

    return $plugin_manager->createInstance($plugin_id);
  }

  /**
   * Get the selection handler for an audience field attached to entity.
   *
   * @param \Drupal\Core\Field\FieldDefinitionInterface $field_definition
   *   The field definition.
   * @param array $options
   *   Overriding the default options of the selection handler.
   *
   * @return OgSelection
   *   Returns the OG selection handler.
   *
   * @throws \Exception
   */
  public static function getSelectionHandler(FieldDefinitionInterface $field_definition, array $options = []) {
    if (!OgGroupAudienceHelper::isGroupAudienceField($field_definition)) {
      $field_name = $field_definition->getName();
      throw new \Exception("The field $field_name is not an audience field.");
    }

    $options = NestedArray::mergeDeep([
      'target_type' => $field_definition->getFieldStorageDefinition()->getSetting('target_type'),
      'handler' => $field_definition->getSetting('handler'),
      'handler_settings' => [
        'field_mode' => 'default',
      ],
    ], $options);

    // Deep merge the handler settings.
    $options['handler_settings'] = NestedArray::mergeDeep($field_definition->getSetting('handler_settings'), $options['handler_settings']);

    return \Drupal::service('plugin.manager.entity_reference_selection')->createInstance('og:default', $options);
  }

  /**
   * Resets the static cache.
   */
  public static function reset() {
    static::$cache = [];
  }

}<|MERGE_RESOLUTION|>--- conflicted
+++ resolved
@@ -264,24 +264,17 @@
    * Creates and an OG membership.
    *
    * @param \Drupal\Core\Entity\EntityInterface $group
-<<<<<<< HEAD
    *   The group entity.
    * @param \Drupal\Core\Entity\EntityInterface $entity
    *   The group content entity.
    * @param string $membership_type
    *   (optional) The membership type. Defaults to OG_MEMBERSHIP_TYPE_DEFAULT.
-=======
-   *   The group to get the membership for.
-   * @param array $states
-   *   (optional) Array with the state to return. Defaults to active.
->>>>>>> a468bbee
    *
    * @return OgMembership
    *   The unsaved membership object.
    *
    * @throws \Drupal\og\OgException
    */
-<<<<<<< HEAD
   public static function createMembership(EntityInterface $group, EntityInterface $entity, $membership_type = OG_MEMBERSHIP_TYPE_DEFAULT) {
     $group_entity_type_id = $group->getEntityTypeId();
     $group_bundle = $group->bundle();
@@ -295,13 +288,6 @@
 
     if ($group->isNew()) {
       throw new OgException(sprintf('Group content of entity type %s is new, and cannot be used for creating membership.', $entity_type_id);
-=======
-  public static function getMembership(AccountInterface $user, EntityInterface $group, array $states = [OgMembershipInterface::STATE_ACTIVE]) {
-    foreach (static::getMemberships($user, $states) as $membership) {
-      if ($membership->getGroupEntityType() === $group->getEntityTypeId() && $membership->getGroupId() === $group->id()) {
-        return $membership;
-      }
->>>>>>> a468bbee
     }
 
     // Validate entities are "group" and "group content"

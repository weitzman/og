<?php

/**
 * @file
 * Contains \Drupal\og\Plugin\Field\FieldWidget\OgComplex.
 */

namespace Drupal\og\Plugin\Field\FieldWidget;

use Drupal\Component\Utility\Html;
use Drupal\Component\Utility\NestedArray;
use Drupal\Core\Entity\EntityInterface;
use Drupal\Core\Field\FieldFilteredMarkup;
use Drupal\Core\Field\FieldItemListInterface;
use Drupal\Core\Field\FieldStorageDefinitionInterface;
use Drupal\Core\Field\Plugin\Field\FieldWidget\EntityReferenceAutocompleteTagsWidget;
use Drupal\Core\Field\Plugin\Field\FieldWidget\EntityReferenceAutocompleteWidget;
use Drupal\Core\Field\WidgetBase;
use Drupal\Core\Form\FormStateInterface;
use Drupal\og\Og;
use Drupal\og\OgAccess;
use Drupal\og\OgGroupAudienceHelper;

/**
 * Plugin implementation of the 'entity_reference autocomplete' widget.
 *
 * @FieldWidget(
 *   id = "og_complex",
 *   label = @Translation("OG reference"),
 *   description = @Translation("An autocompletewidget for OG"),
 *   field_types = {
 *     "og_standard_reference",
 *     "og_membership_reference"
 *   }
 * )
 */
class OgComplex extends EntityReferenceAutocompleteWidget {

  /**
   * {@inheritdoc}
   */
  public function formElement(FieldItemListInterface $items, $delta, array $element, array &$form, FormStateInterface $form_state) {
    $parent = parent::formElement($items, $delta, $element, $form, $form_state);
    // todo: fix the definition in th UI level.
    $parent['target_id']['#selection_handler'] = 'og:default';
    $parent['target_id']['#selection_settings']['field_mode'] = 'default';

    return $parent;
  }

  /**
   * {@inheritdoc}
   */
  public function form(FieldItemListInterface $items, array &$form, FormStateInterface $form_state, $get_delta = NULL) {
    $parent_form = parent::form($items, $form, $form_state, $get_delta);

    $parent_form[$this->fieldDefinition->getFieldStorageDefinition()->getName() . '_other_groups'] = [];

    // Adding the other groups widget.
    if ($this->isGroupAdmin()) {
      $parent_form[$this->fieldDefinition->getFieldStorageDefinition()->getName() . '_other_groups'] = $this->otherGroupsWidget($items, $form, $form_state);
    }

    return $parent_form;
  }

  /**
   * Special handling to create form elements for multiple values.
   *
   * Handles generic features for multiple fields:
   * - number of widgets
   * - AHAH-'add more' button
   * - table display and drag-n-drop value reordering
   */
  protected function formMultipleElements(FieldItemListInterface $items, array &$form, FormStateInterface $form_state) {

    $items_new = $this->getAutoCompleteItems($items, $form, $form_state);
    $multiple = parent::formMultipleElements($items_new, $form, $form_state);

    $widget_id = OgGroupAudienceHelper::getWidgets(
      $this->fieldDefinition->getTargetEntityTypeId(),
      $this->fieldDefinition->getTargetBundle(),
      $this->fieldDefinition->getName(),
      'default'
    );

    $handler = OgGroupAudienceHelper::renderWidget($this->fieldDefinition, $widget_id);

    if ($handler instanceof EntityReferenceAutocompleteWidget) {
      // No need for extra work here since we already extending the auto
      // complete handler.
      return $multiple;
    }

    // Change the functionality of the original handler and call the other
    // handlers.
    $cardinality = $this->fieldDefinition->getFieldStorageDefinition()->getCardinality();
<<<<<<< HEAD

    $element = [
      '#required' => $this->fieldDefinition->isRequired(),
      '#multiple' => $cardinality !== 1,
      '#title' => $this->fieldDefinition->getLabel(),
      '#description' => FieldFilteredMarkup::create(\Drupal::token()->replace($this->fieldDefinition->getDescription())),
    ];

    $widget = $handler->formElement($items, 0, $element, $form, $form_state);

    if ($handler instanceof EntityReferenceAutocompleteTagsWidget) {
      // The auto complete tags widget return the form element wrapped in
      // 'target_id' key. If the element won't be extracted the selected groups
      // will not processed correct.
      $widget = $widget['target_id'];
=======
    $parents = $form['#parents'];

    $target_type = $this->fieldDefinition->getFieldStorageDefinition()->getSetting('target_type');
    $user_groups = Og::getEntityGroups(User::load(\Drupal::currentUser()->id()));
    $user_groups_target_type = isset($user_groups[$target_type]) ? $user_groups[$target_type] : [];
    $user_group_ids = array_map(function($group) {
      return $group->id();
    }, $user_groups_target_type);

    // Determine the number of widgets to display.
    switch ($cardinality) {
      case FieldStorageDefinitionInterface::CARDINALITY_UNLIMITED:
        $field_state = static::getWidgetState($parents, $field_name, $form_state);
        $max = $field_state['items_count'];
        $is_multiple = TRUE;
        break;

      default:
        $max = $cardinality - 1;
        $is_multiple = ($cardinality > 1);
        break;
>>>>>>> 200ea3e1
    }

    $widget = $widget + $element;

    return $widget;
  }

  /**
   * Adding the other groups widget to the form.
   *
   * @param FieldItemListInterface $items
   * @param array $form
   * @param FormStateInterface $form_state
   * @return mixed
   */
  protected function otherGroupsWidget(FieldItemListInterface $items, array $form, FormStateInterface $form_state) {

    $widget_id = OgGroupAudienceHelper::getWidgets(
      $this->fieldDefinition->getTargetEntityTypeId(),
      $this->fieldDefinition->getTargetBundle(),
      $this->fieldDefinition->getName(),
      'admin'
    );

    $cardinality = $this->fieldDefinition->getFieldStorageDefinition()->getCardinality() !== 1;
    $element = [
      '#required' => $this->fieldDefinition->isRequired(),
      '#multiple' => $cardinality,
      '#title' => $this->fieldDefinition->getLabel(),
      '#description' => FieldFilteredMarkup::create(\Drupal::token()->replace($this->fieldDefinition->getDescription())),
    ];

    $this->fieldDefinition->otherGroup = TRUE;

    $handler = OgGroupAudienceHelper::renderWidget($this->fieldDefinition, $widget_id);
    $items = $this->getAutoCompleteItems($items, $form, $form_state, TRUE);

    $widget = $handler->formElement($items, 0, $element, $form, $form_state);

    if ($handler instanceof EntityReferenceAutocompleteWidget) {
      return $this->AutoCompleteHandler($items, $form_state);
    }

    return $widget;
  }

  /**
   * Creating a custom auto complete widget for the other groups widget.
   *
   * @param FieldItemListInterface $items
   *   The field items.
   *
   * @return mixed
   *   Form API element.
   */
  protected function AutoCompleteHandler(FieldItemListInterface $items, FormStateInterface $form_state) {
    $field_wrapper = Html::getClass($this->fieldDefinition->getName()) . '-other-groups-add-another-group';

    if ($this->fieldDefinition->getTargetEntityTypeId() == 'user') {
      $description = $this->t('As groups administrator, associate this user with groups you do <em>not</em> belong to.');
    }
    else {
      $description = $this->t('As groups administrator, associate this content with groups you do <em>not</em> belong to.');
    }

    $widget = [
      '#title' => $this->t('Other groups'),
      '#description' => $description,
      '#prefix' => '<div id="' . $field_wrapper . '">',
      '#suffix' => '</div>',
      '#cardinality' => FieldStorageDefinitionInterface::CARDINALITY_UNLIMITED,
      '#cardinality_multiple' => TRUE,
      '#theme' => 'field_multiple_value_form',
      '#field_name' => $this->fieldDefinition->getName() . '_other_group',
      '#max_delta' => 1,
    ];

    // Wrapping the element with array and #tree => TRUE will make sure FAPI
    // will pass the selected group in array. We need this to so for
    // self::massageFormValues() will treat all the other group widget the same.
    $elements = [];

    $delta = 0;
<<<<<<< HEAD
    foreach ($items->referencedEntities() as $item) {
      $elements[$delta] = $this->otherGroupsSingle($delta, $item);
=======

    $target_type = $this->fieldDefinition->getFieldStorageDefinition()->getSetting('target_type');

    $user_groups = Og::getEntityGroups(User::load(\Drupal::currentUser()->id()));
    $user_groups_target_type = isset($user_groups[$target_type]) ? $user_groups[$target_type] : [];
    $user_group_ids = array_map(function($group) {
      return $group->id();
    }, $user_groups_target_type);

    $other_groups_weight_delta = round(count($user_groups) / 2);

    foreach ($items->referencedEntities() as $group) {
      if (in_array($group->id(), $user_group_ids)) {
        continue;
      }

      $elements[$delta] = $this->otherGroupsSingle($delta, $group, $other_groups_weight_delta);
>>>>>>> 200ea3e1
      $delta++;
    }

    // Add another item.
    $elements[] = $this->otherGroupsSingle($delta + 1);

    if (!$form_state->get('other_group_delta')) {
      $form_state->set('other_group_delta', $delta);
    }

    $trigger_element = $form_state->getTriggeringElement();

    if ($trigger_element['#name'] == 'add_another_group') {
      // Increase the number of other groups.
      $delta = $form_state->get('other_group_delta') + 1;
      $form_state->set('other_group_delta', $delta);
    }

    // Add another auto complete field.
    for ($i = $delta; $i <= $form_state->get('other_group_delta'); $i++) {
      // Also add one to the weight delta, just to make sure.
      $elements[$i] = $this->otherGroupsSingle($i);
    }

    $widget['add_more'] = [
      '#type' => 'button',
      '#value' => $this->t('Add another item'),
      '#name' => 'add_another_group',
      '#ajax' => [
        'callback' => [$this, 'addMoreAjax'],
        'wrapper' => $field_wrapper,
        'effect' => 'fade',
      ],
    ];

    $widget += $elements;

    return $widget;
  }

  /**
   * Generating other groups auto complete element.
   *
   * @param $delta
   *   The delta of the new element. Need to be the last delta in order to be
   *   added in the end of the list.
   * @param EntityInterface|NULL $entity
   *   The entity object.
   * @return array
   *   A single entity reference input.
   */
  public function otherGroupsSingle($delta, EntityInterface $entity = NULL, $weight_delta = 10) {

    return [
      'target_id' => [
        // @todo Allow this to be configurable with a widget setting.
        '#type' => 'entity_autocomplete',
        '#target_type' => $this->fieldDefinition->getFieldStorageDefinition()->getSetting('target_type'),
        '#selection_handler' => 'og:default',
        '#selection_settings' => [
          'other_groups' => TRUE,
          'field_mode' => 'admin',
        ],
        '#default_value' => $entity,
      ],
      '_weight' => [
        '#type' => 'weight',
        '#title_display' => 'invisible',
        '#delta' => $weight_delta,
        '#default_value' => $delta,
      ],
    ];
  }

  /**
   * {@inheritdoc}
   */
  public function massageFormValues(array $values, array $form, FormStateInterface $form_state) {
    // Remove empty values. The form fields may be empty.
    $values = array_filter($values, function ($item) {
      return !empty($item['target_id']);
    });

    foreach ($form_state->getValue($this->fieldDefinition->getName() . '_other_groups') as $other_group) {
      $values[] = $other_group;
    }

    return $values;
  }

  /**
   * Determines if the current user has group admin permission.
   *
   * @return bool
   */
  protected function isGroupAdmin() {
    // @todo Inject current user service as a dependency.
    return \Drupal::currentUser()->hasPermission(OgAccess::ADMINISTER_GROUP_PERMISSION);
  }

  /**
   * Ajax callback for the "Add another item" button.
   *
   * This returns the new page content to replace the page content made obsolete
   * by the form submission.
   */
  public static function addMoreAjax(array $form, FormStateInterface $form_state) {
    $button = $form_state->getTriggeringElement();

    // Go one level up in the form, to the widgets container.
    $element = NestedArray::getValue($form, array_slice($button['#array_parents'], 0, -1));

    // Ensure the widget allows adding additional items.
    if ($element['#cardinality'] != FieldStorageDefinitionInterface::CARDINALITY_UNLIMITED) {
      return;
    }

    // Add a DIV around the delta receiving the Ajax effect.
    $delta = $element['#max_delta'];
    $element[$delta]['#prefix'] = '<div class="ajax-new-content">' . (isset($element[$delta]['#prefix']) ? $element[$delta]['#prefix'] : '');
    $element[$delta]['#suffix'] = (isset($element[$delta]['#suffix']) ? $element[$delta]['#suffix'] : '') . '</div>';

    return $element;
  }

  /**
   * @return FieldItemListInterface
   */
  protected function getAutoCompleteItems(FieldItemListInterface $items, $form, FormStateInterface $form_state, $other_groups = FALSE) {
    $new_items = clone $items;
    // Get the groups which already referenced.
    $referenced_groups_ids = [];

    foreach ($new_items->getEntity()->get($this->fieldDefinition->getName())->referencedEntities() as $entity) {
      $referenced_groups_ids[] = $entity->id();
    }
    $referenced_groups_ids = array_unique($referenced_groups_ids);

    // Get all the entities we can referenced to.
    $field_mode = $other_groups ? 'admin' : 'default';
    $referenceable_groups = Og::getSelectionHandler($this->fieldDefinition, ['handler_settings' => ['field_mode' => $field_mode]])->getReferenceableEntities();

    $gids = [];
    $handler_settings = $this->fieldDefinition->getSetting('handler_settings');
    foreach ($handler_settings['target_bundles'] as $target_bundle) {
      if (!$referenceable_groups) {
        continue;
      }

      $gids += array_keys($referenceable_groups[$target_bundle]);
    }

    $entity_ids = array_filter($gids, function($gids) use($referenced_groups_ids) {
      return in_array($gids, $referenced_groups_ids) ? $gids : NULL;
    });

    $entities = \Drupal::entityTypeManager()
      ->getStorage($handler_settings['target_type'])
      ->loadMultiple($entity_ids);

    $new_items->setValue($entities);

    if (!$form_state->getTriggeringElement()) {
      $field_state = static::getWidgetState($form['#parents'], $this->fieldDefinition->getName(), $form_state);
      $field_state['items_count'] = count($entities);
      static::setWidgetState($form['#parents'], $this->fieldDefinition->getName(), $form_state, $field_state);
    }

    return $new_items;
  }

}<|MERGE_RESOLUTION|>--- conflicted
+++ resolved
@@ -95,7 +95,6 @@
     // Change the functionality of the original handler and call the other
     // handlers.
     $cardinality = $this->fieldDefinition->getFieldStorageDefinition()->getCardinality();
-<<<<<<< HEAD
 
     $element = [
       '#required' => $this->fieldDefinition->isRequired(),
@@ -111,29 +110,6 @@
       // 'target_id' key. If the element won't be extracted the selected groups
       // will not processed correct.
       $widget = $widget['target_id'];
-=======
-    $parents = $form['#parents'];
-
-    $target_type = $this->fieldDefinition->getFieldStorageDefinition()->getSetting('target_type');
-    $user_groups = Og::getEntityGroups(User::load(\Drupal::currentUser()->id()));
-    $user_groups_target_type = isset($user_groups[$target_type]) ? $user_groups[$target_type] : [];
-    $user_group_ids = array_map(function($group) {
-      return $group->id();
-    }, $user_groups_target_type);
-
-    // Determine the number of widgets to display.
-    switch ($cardinality) {
-      case FieldStorageDefinitionInterface::CARDINALITY_UNLIMITED:
-        $field_state = static::getWidgetState($parents, $field_name, $form_state);
-        $max = $field_state['items_count'];
-        $is_multiple = TRUE;
-        break;
-
-      default:
-        $max = $cardinality - 1;
-        $is_multiple = ($cardinality > 1);
-        break;
->>>>>>> 200ea3e1
     }
 
     $widget = $widget + $element;
@@ -217,28 +193,8 @@
     $elements = [];
 
     $delta = 0;
-<<<<<<< HEAD
     foreach ($items->referencedEntities() as $item) {
       $elements[$delta] = $this->otherGroupsSingle($delta, $item);
-=======
-
-    $target_type = $this->fieldDefinition->getFieldStorageDefinition()->getSetting('target_type');
-
-    $user_groups = Og::getEntityGroups(User::load(\Drupal::currentUser()->id()));
-    $user_groups_target_type = isset($user_groups[$target_type]) ? $user_groups[$target_type] : [];
-    $user_group_ids = array_map(function($group) {
-      return $group->id();
-    }, $user_groups_target_type);
-
-    $other_groups_weight_delta = round(count($user_groups) / 2);
-
-    foreach ($items->referencedEntities() as $group) {
-      if (in_array($group->id(), $user_group_ids)) {
-        continue;
-      }
-
-      $elements[$delta] = $this->otherGroupsSingle($delta, $group, $other_groups_weight_delta);
->>>>>>> 200ea3e1
       $delta++;
     }
 

--- conflicted
+++ resolved
@@ -312,12 +312,7 @@
     });
 
     // Get the groups from the other groups widget.
-<<<<<<< HEAD
-    // @todo Don't hardcode 'og_group_ref' - there can be multiple fields.
-    foreach ($form['og_group_ref']['other_groups'] as $key => $value) {
-=======
     foreach ($form[$this->fieldDefinition->getName()]['other_groups'] as $key => $value) {
->>>>>>> 82c46539
       if (!is_int($key)) {
         continue;
       }

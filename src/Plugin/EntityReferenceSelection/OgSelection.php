--- conflicted
+++ resolved
@@ -68,7 +68,7 @@
     // the default selection handler of the entity, which the field reference
     // to, and add another logic to the query object i.e. check if the entities
     // bundle defined as group.
-    
+
     $query = $this->getSelectionHandler()->buildEntityQuery($match, $match_operator);
     $target_type = $this->configuration['target_type'];
     $entityDefinition = \Drupal::entityTypeManager()->getDefinition($target_type);
@@ -82,7 +82,7 @@
     if (!$user_groups) {
       return $query;
     }
-    
+
     $identifier_key = $entityDefinition->getKey('id');
 
     $ids = [];
@@ -119,12 +119,7 @@
    * @return ContentEntityInterface[]
    */
   protected function getUserGroups() {
-<<<<<<< HEAD
-
-    $other_groups = Og::getEntityGroups(User::load($this->currentUser->id()));
-=======
     $other_groups = Og::getUserGroups(User::load($this->currentUser->id()));
->>>>>>> 1d9b6499
     return isset($other_groups[$this->configuration['target_type']]) ? $other_groups[$this->configuration['target_type']] : [];
   }
 
